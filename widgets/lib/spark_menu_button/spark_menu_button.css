/* Copyright (c) 2014, Google Inc. Please see the AUTHORS file for details. */
/* All rights reserved.  Use of this source code is governed by a BSD-style */
/* license that can be found in the LICENSE file. */

@import url("../common/spark_widget.css");
@import url("../../../packages/bootjack/css/bootstrap.min.css");
@import url("../../../packages/bootjack/css/bootstrap-theme.css");

:host {
  display: inline-block;
}

#overlay {
  background: white;
  border: 1px solid rgba(0, 0, 0, 0.2);
  border-radius: 3px;
<<<<<<< HEAD
  box-shadow: 0 4px 16px rgba(0, 0, 0, 0.3);
  margin-top: 8px;
=======
  box-shadow: 0 4px 12px rgba(0, 0, 0, 0.3);
  margin-left: 14px;
  margin-top: 7px;
  -webkit-transform: translateX(-50%);
>>>>>>> 2e0fd677
}

/* TODO(ussuri): The values in the 2 translateX()'s below are very ad-hoc.
   They currently align well with the menu button icon in Spark, but
   don't work well e.g. for the one in examples/spark_menu_button. Fix.
 */
:host([valign=right]:host) #overlay {
  /* NOTE: calc() and 100% are important -- if just a percentage is used,
     e.g. translateX(-91%), the fonts may get blurry. */
  -webkit-transform: translateX(calc(-100% + 38px));
}

:host([valign=left]:host) #overlay {
  /* NOTE: Don't use an odd percentage here; see above why. */
  -webkit-transform: translateX(-24px);
}

.arrow {
  height: 1px;
  width: 0;
  margin: -17px auto 0;
  border-color: transparent transparent #cfcfcf transparent;
  border-style: solid;
  border-width: 8px;
  cursor: pointer;
}

#arrowInner {
  border-bottom-color: white;
  margin-top: -15px;
  top: 1px;
}

:host([valign=right]:host) .arrow {
  position: relative;
  left: -7px;
  margin-right: 10px;
}

:host([valign=left]:host) .arrow {
  position: relative;
  left: -7px;
  margin-left: 20px;
}<|MERGE_RESOLUTION|>--- conflicted
+++ resolved
@@ -14,15 +14,8 @@
   background: white;
   border: 1px solid rgba(0, 0, 0, 0.2);
   border-radius: 3px;
-<<<<<<< HEAD
   box-shadow: 0 4px 16px rgba(0, 0, 0, 0.3);
-  margin-top: 8px;
-=======
-  box-shadow: 0 4px 12px rgba(0, 0, 0, 0.3);
-  margin-left: 14px;
   margin-top: 7px;
-  -webkit-transform: translateX(-50%);
->>>>>>> 2e0fd677
 }
 
 /* TODO(ussuri): The values in the 2 translateX()'s below are very ad-hoc.
