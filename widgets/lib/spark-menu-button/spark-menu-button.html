<!DOCTYPE html>

<!-- Copyright (c) 2013, Google Inc. Please see the AUTHORS file for details.
     All rights reserved. Use of this source code is governed by a BSD-style
     license that can be found in the LICENSE file. -->

<!--
/**
 * See g-menu-button https://github.com/Polymer/toolkit-ui/tree/master/elements.
 */
-->

<link rel="import" href="../../../packages/spark_widgets/spark-icon-button/spark-icon-button.html"/>
<link rel="import" href="../../../packages/spark_widgets/spark-overlay/spark-overlay.html">
<link rel="import" href="../../../packages/spark_widgets/spark-menu/spark-menu.html"/>

<polymer-element name="spark-menu-button"
    attributes="src,
                selected,
                valueattr,
                opened,
                responsive,
                valign">

  <template>
    <!-- TODO(terry): Need to support link/rel for CSS in templates.-->
    <!--link rel="stylesheet" href="css/spark-menu-button.css"-->
    <style>
      @host {
        * {
          display: inline-block;
          box-sizing: border-box;
          -moz-box-sizing: border-box;
          width: 44px;
          height: 44px;
        }
      }

      #overlay {
        background: white;
        border: 1px solid rgba(0, 0, 0, 0.15);
        box-shadow: 0 4px 12px rgba(0, 0, 0, 0.3);
        margin-left: 22px;
        -webkit-transform: translateX(-50%);
        transform: translateX(-50%);
      }

      [valign=right] #overlay {
        -webkit-transform: translateX(-90%);
        transform: translateX(-90%);
      }

      [valign=left] #overlay {
        -webkit-transform: translateX(-10%);
        transform: translateX(-10%);
      }

      .arrow {
        height: 1px;
        width: 0;
        margin: -17px auto 0;
        border-color: transparent transparent #cfcfcf transparent;
        border-style: solid;
        border-width: 8px;
      }

      .arrow-inner {
        border-bottom-color: white;
        margin-top: -15px;
      }

      [valign=right] .arrow {
        position: relative;
        left: -7px;
        margin-left: 90%;
      }

      [valign=left] .arrow {
        position: relative;
        left: -7px;
        margin-left: 10%;
      }

      #overlayMenu {
        display: block;
        box-sizing: border-box;
        -moz-box-sizing: border-box;
      }

      /* TODO(ffu): adding responsive class won't work in native; to work in native
      automatically we'll need to add a feature to detect if we're in a responsive
      container */
      @media screen and (max-width: 800px) {
        [responsive=true] .arrow-border, .arrow {
          display: none;
        }

        [responsive=true] #overlayMenu {
          width: 100%;
        }

        [responsive=true] #overlay  {
          /* override spark-overlay @host rule style */
          position: absolute !important;
          -webkit-transform: translateX(0);
          transform: translateX(0);
          right: 0;
          bottom: 0;
          left: 0;
          margin: 0;
          border-bottom: 0;
          box-shadow: 0px 0px 5px rgba(0, 0, 0, 0.1);
        }

        [responsive=true] #overlay.slideup {
          -webkit-transform: translateY(100%);
          transform: translateY(100%);
          /* override spark-overlay @host rule style */
          -webkit-transition: -webkit-transform 0.218s !important;
          transition: transform 0.218s !important;
        }

        [responsive=true] #overlay.slideup.opened {
          -webkit-transform: translateY(0);
          transform: translateY(0);
        }
      }
    </style>

    <spark-icon-button id="button" touch-action="none" on-click="{{toggle}}"
        src="{{src}}" active="{{opened}}">
    </spark-icon-button>

    <div responsive="{{responsive}}" valign="{{valign}}">
      <spark-overlay id="overlay" class="slideup" opened="{{opened}}" modal>
        <div class="arrow"></div>
        <div class="arrow arrow-inner"></div>
<<<<<<< HEAD
        <spark-menu id="overlayMenu" selected="{{selected}}"
            on-activate="{{onActivate}}">
=======
        <spark-menu id="overlayMenu" 
            selected="{{selected}}" 
            valueattr="{{valueattr}}">
>>>>>>> 67ca5975
          <content select="*"></content>
        </spark-menu>
      </spark-overlay>
    </div>
  </template>

  <script type="application/dart" src="spark-menu-button.dart"></script>
</polymer-element><|MERGE_RESOLUTION|>--- conflicted
+++ resolved
@@ -135,14 +135,9 @@
       <spark-overlay id="overlay" class="slideup" opened="{{opened}}" modal>
         <div class="arrow"></div>
         <div class="arrow arrow-inner"></div>
-<<<<<<< HEAD
-        <spark-menu id="overlayMenu" selected="{{selected}}"
-            on-activate="{{onActivate}}">
-=======
         <spark-menu id="overlayMenu" 
             selected="{{selected}}" 
             valueattr="{{valueattr}}">
->>>>>>> 67ca5975
           <content select="*"></content>
         </spark-menu>
       </spark-overlay>
