/* Copyright (c) 2014, Google Inc. Please see the AUTHORS file for details. */
/* All rights reserved.  Use of this source code is governed by a BSD-style */
/* license that can be found in the LICENSE file. */

@import url("../common/spark_widget.css");

#text-box {
  outline: none;
  border-radius: 3px;
  border: 1px solid #cccccc;
  padding: 2px 3px 2px 0px;
  width: 100%;
  font-size: 14px;
<<<<<<< HEAD
  font-family: Helvetica, Sans-serif;
=======
  font-family: Helvetica, sans-serif;
>>>>>>> ce1270cf
  height: 31px;
}

#text-box:focus {
  border-color: #aaaaaa;
}

#suggestion-list-overlay {
  background: white;
  border: 1px solid rgba(0, 0, 0, 0.15);
  border-radius: 3px;
  box-shadow: 0 4px 12px rgba(0, 0, 0, 0.3);
  margin-left: -2px;
  margin-top: 12px;
  padding: 5px 0;
  width: 400px;
  max-height: 350px;
  overflow-y: scroll;
  -webkit-transform: translateX(-50%);
  transform: translateX(-50%);
}

.suggestion-item {
  padding: 7px 20px;
  font-size: 14px;
}

<<<<<<< HEAD
.suggestion-item[highlighted=true] {
=======
.text-muted {
	color: #999999;
}

[highlighted=true].suggest-item {
>>>>>>> ce1270cf
  background-color: #3a84c3;
  color: white;
}<|MERGE_RESOLUTION|>--- conflicted
+++ resolved
@@ -11,11 +11,7 @@
   padding: 2px 3px 2px 0px;
   width: 100%;
   font-size: 14px;
-<<<<<<< HEAD
-  font-family: Helvetica, Sans-serif;
-=======
   font-family: Helvetica, sans-serif;
->>>>>>> ce1270cf
   height: 31px;
 }
 
@@ -43,15 +39,11 @@
   font-size: 14px;
 }
 
-<<<<<<< HEAD
 .suggestion-item[highlighted=true] {
-=======
+  background-color: #3a84c3;
+  color: white;
+}
+
 .text-muted {
 	color: #999999;
-}
-
-[highlighted=true].suggest-item {
->>>>>>> ce1270cf
-  background-color: #3a84c3;
-  color: white;
 }