--- conflicted
+++ resolved
@@ -83,6 +83,7 @@
 
   @override
   void ready() {
+    _container = getShadowDomElement('#status-container');
     _label = getShadowDomElement('#label');
     _throbber = getShadowDomElement('#throbber');
   }
@@ -96,22 +97,12 @@
   bool get _showingTemporaryMessage => _temporaryMessage != null;
 
   void _update() {
-<<<<<<< HEAD
-    Element element = getShadowDomElement('.status-container');
-    element.classes.toggle('default', showingDefaultMessage);
-    element.classes.toggle('progressStyle', showingProgressMessage);
-    element.classes.toggle('temporary', showingTemporaryMessage);
-    Element labelElement = getShadowDomElement('.label');
     String text = _calculateMessage();
-    element.classes.toggle('hidden', text.isEmpty);
-    labelElement.text = text;
-=======
-    _label.classes
-        ..toggle('default', _showingDefaultMessage)
-        ..toggle('progress', _showingProgressMessage)
-        ..toggle('temporary', _showingTemporaryMessage);
-    _label.innerHtml = _calculateMessage();
->>>>>>> 1cab1391
+    _container.classes.toggle('default', showingDefaultMessage);
+    _container.classes.toggle('progressStyle', showingProgressMessage);
+    _container.classes.toggle('temporary', showingTemporaryMessage);
+    _container.classes.toggle('hidden', text.isEmpty);
+    _label.text = text;
   }
 
   String _calculateMessage() {
