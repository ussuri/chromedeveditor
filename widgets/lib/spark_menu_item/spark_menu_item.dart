// Copyright (c) 2013, Google Inc. Please see the AUTHORS file for details.
// All rights reserved. Use of this source code is governed by a BSD-style
// license that can be found in the LICENSE file.

library spark_widgets.menu_item;

import 'package:polymer/polymer.dart';

import '../common/spark_widget.dart';

// Ported from Polymer Javascript to Dart code.

@CustomTag("spark-menu-item")
class SparkMenuItem extends SparkWidget {
  /// URL image for the icon associated with this menu item.
  @published String icon = "";

  /// Size of the icon.
  @published int iconSize = 0;

  /// Specifies the label for the menu item.
  @published String label = "";

  /// Description for this menu, ususually used for HotKey description.
  @published String description = "";

<<<<<<< HEAD
  @reflectable bool get hasIcon => icon.isNotEmpty || iconSize != 0;

  SparkMenuItem.created(): super.created();
=======
  @observable bool isHovered = false;

  SparkMenuItem.created(): super.created() {
    // BUG: Use mouse events instead of :hover because Chrome fails to remove
    // :hover from an element after it's clicked and programmatically moved from
    // under the mouse, as is the case with our auto-closing spark-menu.
    if (IS_DART2JS) {
      // TODO: bindCssClass() doesn't work after dart2js. Keeping it only
      // because widgets are a Polymer testing ground - investigate/file bug.
      onMouseOver.listen((_) { classes.add('highlighted'); });
      onMouseOut.listen((_) { classes.remove('highlighted'); });
    } else {
      bindCssClass(this, 'highlighted', this, 'isHovered');
      onMouseOver.listen((_) => isHovered = true);
      onMouseOut.listen((_) => isHovered = false);
    }
  }
>>>>>>> 51b9e165

  @override
  void enteredView() {
    super.enteredView();
    if (icon.isNotEmpty && iconSize == 0) {
      iconSize = 24;
    }
  }
}<|MERGE_RESOLUTION|>--- conflicted
+++ resolved
@@ -24,11 +24,8 @@
   /// Description for this menu, ususually used for HotKey description.
   @published String description = "";
 
-<<<<<<< HEAD
   @reflectable bool get hasIcon => icon.isNotEmpty || iconSize != 0;
 
-  SparkMenuItem.created(): super.created();
-=======
   @observable bool isHovered = false;
 
   SparkMenuItem.created(): super.created() {
@@ -46,7 +43,6 @@
       onMouseOut.listen((_) => isHovered = false);
     }
   }
->>>>>>> 51b9e165
 
   @override
   void enteredView() {
