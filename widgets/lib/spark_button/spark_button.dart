--- conflicted
+++ resolved
@@ -3,8 +3,6 @@
 // license that can be found in the LICENSE file.
 
 library spark_widgets.button;
-
-//import 'dart:async' as async;
 
 import 'package:polymer/polymer.dart';
 
@@ -12,84 +10,6 @@
 
 @CustomTag('spark-button')
 class SparkButton extends SparkWidget {
-<<<<<<< HEAD
-  @published
-  bool primary = false;
-  @published
-  bool active = true;
-  @published
-  bool large = false;
-  @published
-  bool small = false;
-  @published
-  bool noPadding = false;
-
-  String get actionId => attributes['action-id'];
-
-  @observable
-  final btnClasses = toObservable({
-    CSS_BUTTON: true
-  });
-
-  @override
-  void enteredView() {
-    super.enteredView();
-    updateBtnClassesJob();
-  }
-
-  void updateBtnClasses() {
-    btnClasses[CSS_PRIMARY] = primary;
-    btnClasses[CSS_DEFAULT] = !primary;
-    btnClasses[SparkWidget.CSS_ENABLED] = active;
-    btnClasses[SparkWidget.CSS_DISABLED] = !active;
-    btnClasses[CSS_LARGE] = large;
-    btnClasses[CSS_SMALL] = small;
-  }
-
-  /**
-   * only modify collection once for several succinct events
-   */
-  var btnClassesJob = false;
-  void updateBtnClassesJob() {
-    // see https://code.google.com/p/dart/issues/detail?id=17859
-    updateBtnClasses();
-//    if (btnClassesJob == false) {
-//      btnClassesJob = true;
-//      async.scheduleMicrotask(() {
-//        updateBtnClasses();
-//        btnClassesJob = false;
-//      });
-//    }
-  }
-
-  void activeChanged(old) {
-    updateBtnClassesJob();
-  }
-
-  void primaryChanged(old) {
-    updateBtnClassesJob();
-  }
-
-  void largeChanged(old) {
-    updateBtnClassesJob();
-
-    // TODO should this disable small?
-  }
-
-  void smallChanged(old) {
-    updateBtnClassesJob();
-
-    // TODO should this disable large?
-  }
-
-  static const CSS_BUTTON = "btn";
-  static const CSS_DEFAULT = "btn-default";
-  static const CSS_PRIMARY = "btn-primary";
-  static const CSS_LARGE = "btn-lg";
-  static const CSS_SMALL = "btn-sm";
-
-  SparkButton.created(): super.created();
-=======
   @published bool primary = false;
   @published bool large = false;
   @published bool small = false;
@@ -115,5 +35,4 @@
         ..toggle('enabled', enabled)
         ..toggle('active', active);
   }
->>>>>>> 9018dd61
 }