name: spark_widgets
version: 0.0.2
author: Spark Team
description: A general purpose Polymer widget library (used by Spark IDE)
homepage: https://github.com/dart-lang/spark/
environment:
  sdk: '>=1.0.0 <2.0.0'
dependencies:
  bootjack: '>=0.6.5 <0.7.0'
  polymer: 0.10.0-pre.11

dev_dependencies:
  unittest: '>=0.10.1+1 <0.11.0'

transformers:
- polymer:
<<<<<<< HEAD
    entry_points: example/index.html
=======
    entry_points:
      - example/index.html
      - example/spark_button/index.html
      - example/spark_icon/index.html
      - example/spark_menu/index.html
      - example/spark_menu_button/index.html
      - example/spark_menu_item/index.html
      - example/spark_overlay/index.html
      - example/spark_selection/index.html
      - example/spark_selector/index.html
      - example/spark_splitter/index.html
      - example/spark_split_view/index.html
      - example/spark_toggle_button/index.html
      - example/spark_toolbar/index.html
>>>>>>> 200ed85d
<|MERGE_RESOLUTION|>--- conflicted
+++ resolved
@@ -14,9 +14,6 @@
 
 transformers:
 - polymer:
-<<<<<<< HEAD
-    entry_points: example/index.html
-=======
     entry_points:
       - example/index.html
       - example/spark_button/index.html
@@ -30,5 +27,4 @@
       - example/spark_splitter/index.html
       - example/spark_split_view/index.html
       - example/spark_toggle_button/index.html
-      - example/spark_toolbar/index.html
->>>>>>> 200ed85d
+      - example/spark_toolbar/index.html