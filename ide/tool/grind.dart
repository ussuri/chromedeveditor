// Copyright (c) 2013, Google Inc. Please see the AUTHORS file for details.
// All rights reserved. Use of this source code is governed by a BSD-style
// license that can be found in the LICENSE file.

import 'dart:convert';
import 'dart:io';

import 'package:grinder/grinder.dart';
import 'package:intl/intl.dart';
import 'package:path/path.dart' as path;

final NumberFormat _NF = new NumberFormat.decimalPattern();

// TODO: Make the deploy-test and deploy tasks incremental.

final Directory BUILD_DIR = new Directory('build');
final Directory DIST_DIR = new Directory('dist');

void main([List<String> args]) {
  defineTask('setup', taskFunction: setup);

  defineTask('mode-notest', taskFunction: (c) => _changeMode(useTestMode: false));
  defineTask('mode-test', taskFunction: (c) => _changeMode(useTestMode: true));

  defineTask('compile', taskFunction: compile, depends : ['setup']);
  defineTask('deploy', taskFunction: deploy, depends : ['setup']);

  defineTask('docs', taskFunction: docs, depends : ['setup']);
  defineTask('stats', taskFunction: stats);
  defineTask('archive', taskFunction: archive, depends : ['mode-notest', 'deploy']);

  // For now, we won't be building the webstore version from Windows.
  if (!Platform.isWindows) {
<<<<<<< HEAD
    defineTask('release', taskFunction: release, depends : ['mode-notest', 'compile']);
    defineTask('release-nightly',
               taskFunction : releaseNighly,
               depends : ['mode-notest', 'compile']);
=======
    defineTask('release', taskFunction: release, depends : ['mode-notest', 'deploy']);
>>>>>>> 274d3033
  }

  defineTask('clean', taskFunction: clean);

  startGrinder(args);
}

/**
 * Init needed dependencies.
 */
void setup(GrinderContext context) {
  // check to make sure we can locate the SDK
  if (sdkDir == null) {
    context.fail("Unable to locate the Dart SDK\n"
        "Please set the DART_SDK environment variable to the SDK path.\n"
        "  e.g.: 'export DART_SDK=your/path/to/dart/dart-sdk'");
  }

  PubTools pub = new PubTools();
  pub.get(context);

  _populateSdk(context);

  // copy from ./packages to ./app/packages
  copyDirectory(getDir('packages'), getDir('app/packages'), context);

  BUILD_DIR.createSync();
  DIST_DIR.createSync();
}

/**
 * Compile the Spark non-Polymer entry-point. This step will be removed soon in
 * favor of the Polymer-oriented [deploy].
 */
@deprecated
void compile(GrinderContext context) {
  _dart2jsCompile(context, new Directory('app'), 'spark.dart');
}

/**
 * Copy all source to `build/deploy`. Do a polymer deploy to `build/deploy-out`.
 * This builds the regular (non-test) version of the app.
 */
void deploy(GrinderContext context) {
  Directory sourceDir = joinDir(BUILD_DIR, ['deploy']);
  Directory destDir = joinDir(BUILD_DIR, ['deploy-out']);

  _polymerDeploy(context, sourceDir, destDir);

  _dart2jsCompile(context, joinDir(destDir, ['web']),
      'spark_polymer.html_bootstrap.dart', true);
  _dart2jsCompile(context, joinDir(destDir, ['web']),
      'spark_polymer_ui.html_bootstrap.dart', true);
  // TODO(ussuri): this is needed only in the interim while we still want to
  // switch back to non-Polymer UI for reference. Remove this once the
  // switchover to Polymer is complete.
  _dart2jsCompile(context, joinDir(destDir, ['web']),
      'spark.html_bootstrap.dart', true);
}

// Creates a release build to be uploaded to Chrome Web Store.
// It will perform the following steps:
// - Sources will be compiled in Javascript using "compile" task
// - If the current branch/repo is not releasable, we just create an archive
//   tagged with a revision number.
// - Using increaseBuildNumber, for a given revision number a.b.c where a, b
//   and c are integers, we increase c, the build number and write it to the
//   manifest.json file.
// - We duplicate the manifest.json file to build/polymer-build/web since we'll
//   create the Chrome App from here.
// - "archive" task will create a spark.zip file in dist/, based on the content
//   of build/polymer-build/web.
// - If everything is successful and no exception interrupted the process,
//   we'll commit the new manifest.json containing the updated version number
//   to the repository. The developer still needs to push it to the remote
//   repository.
// - We eventually rename dist/spark.zip to dist/spark-a.b.c.zip to reflect the
//   new version number.
void release(GrinderContext context) {
  // If repository is not original repository of Spark and the branch is not
  // master.
  if (!_canReleaseFromHere()) {
    _archiveWithRevision(context);
    return;
  }

  String version = _increaseBuildNumber(context, removeKey: true);
  // Creating an archive of the Chrome App.
  context.log('Creating build ${version}');

  archive(context);

  var sep = Platform.pathSeparator;
  _runCommandSync(
    context,
    'git checkout app${sep}manifest.json');
  _increaseBuildNumber(context);
  _runCommandSync(
    context,
    'git commit -m "Build version ${version}" app${sep}manifest.json');

  File file = new File('dist/spark.zip');
  String filename = 'spark-${version}.zip';
  file.renameSync('dist/${filename}');
  context.log('Created ${filename}');
  context.log('** A commit has been created, you need to push it. ***');
  print('Do you want to push to the remote git repository now? (y/n [n])');
  var line = stdin.readLineSync();
  if (line.trim() == 'y') {
    _runCommandSync(context, 'git push origin master');
  }
}

void releaseNighly(GrinderContext context) {
  String version =
      _modifyManifestWithDroneIOBuildNumber(context, removeKey: true);

  // Creating an archive of the Chrome App.
  context.log('Creating build ${version}');

  archive(context);

  File file = new File('dist/spark.zip');
  String filename = 'spark-${version}.zip';
  file.renameSync('dist/${filename}');
  context.log('Created ${filename}');
}

// Creates an archive of the Chrome App.
//
// Sources must be pre-compiled to Javascript using "deploy" task.
//
// Will create an archive using the contents of build/deploy-out:
// - Copy the compiled sources to build/chrome-app
// - Clean all packages/ folders that have been duplicated into every
//   folders by the "compile" task
// - Copy the packages/ directory to build/chrome-app/packages
// - Remove test
// - Zip the content of build/chrome-app to dist/spark.zip
void archive(GrinderContext context, [String outputZip]) {
  final String sparkZip = outputZip == null ? '${DIST_DIR.path}/spark.zip' :
                                              '${DIST_DIR.path}/${outputZip}';
  _delete(sparkZip);
  _zip(context, 'build/deploy-out/web', sparkZip);
  _printSize(context, getFile(sparkZip));
}

void docs(GrinderContext context) {
  FileSet docFiles = new FileSet.fromDir(
      new Directory('docs'), endsWith: '.html');
  FileSet sourceFiles = new FileSet.fromDir(
      new Directory('app'), endsWith: '.dart', recurse: true);

  if (!docFiles.upToDate(sourceFiles)) {
    runSdkBinary(context, 'dartdoc',
        arguments: ['--omit-generation-time', '--no-code',
                    '--mode', 'static',
                    '--package-root', 'packages/',
                    '--include-lib', 'spark,spark.ace,spark.utils,spark.preferences,spark.workspace,spark.sdk',
                    '--include-lib', 'spark.server,spark.tcp',
                    '--include-lib', 'git,git.objects,git.zlib',
                    'app/spark_polymer.dart']);
    _zip(context, 'docs', '../${DIST_DIR.path}/spark-docs.zip');
  }
}

void stats(GrinderContext context) {
  StatsCounter stats = new StatsCounter();
  stats.collect(getDir('..'));
  context.log(stats.toString());
}

/**
 * Delete all generated artifacts.
 */
void clean(GrinderContext context) {
  // Delete the sdk archive.
  _delete('app/sdk/dart-sdk.bin');

  // Delete any compiled js output.
  for (FileSystemEntity entity in getDir('app').listSync()) {
    if (entity is File) {
      String ext = fileExt(entity);

      if (ext == 'js.map' || ext == 'js.deps' ||
          ext == 'dart.js' || ext == 'dart.precompiled.js') {
        entity.deleteSync();
      }
    }
  }

  // Delete the build/ dir.
  deleteEntity(BUILD_DIR);

  // Remove any symlinked packages that may have snuck into app/.
  for (var entity in getDir('app').listSync(recursive: true, followLinks: false)) {
    if (entity is Link && fileName(entity) == 'packages') {
      entity.deleteSync();
    }
  }
}

void _zip(GrinderContext context, String dirToZip, String destFile) {
  final String destPath = path.relative(destFile, from: dirToZip);

  if (Platform.isWindows) {
    try {
      // 7z a -r '${destFile}'
      runProcess(
          context,
          '7z',
          arguments: ['a', '-r', destPath, '.'],
          workingDirectory: dirToZip,
          quiet: true);
    } on ProcessException catch(e) {
      context.fail("Unable to execute 7z.\n"
        "Please install 7zip. Add 7z directory to the PATH environment variable.");
    }
  } else {
    // zip '${destFile}' . -r -q -x .*
    runProcess(
        context,
        'zip',
        arguments: [destPath, '.', '-qr', '-x', '.*'],
        workingDirectory: dirToZip);
  }
}

void _polymerDeploy(GrinderContext context, Directory sourceDir, Directory destDir) {
  deleteEntity(getDir('${sourceDir.path}'), context);
  deleteEntity(getDir('${destDir.path}'), context);

  // Copy spark/widgets to spark/ide/build/widgets. This is necessary because
  // spark_widgets is a relative "path" dependency in pubspec.yaml.
  copyDirectory(getDir('../widgets'), joinDir(BUILD_DIR, ['widgets']), context);

  // Copy the app directory to target/web.
  copyFile(new File('pubspec.yaml'), sourceDir);
  copyFile(new File('pubspec.lock'), sourceDir);
  copyDirectory(new Directory('app'), joinDir(sourceDir, ['web']), context);
  deleteEntity(joinFile(destDir, ['web', 'spark_polymer.dart.precompiled.js']), context);
  deleteEntity(getDir('${sourceDir.path}/web/packages'), context);
  final Link link = new Link(sourceDir.path + '/packages');
  link.createSync('../../packages');

  runDartScript(context, 'packages/polymer/deploy.dart',
      arguments: ['--out', '../../${destDir.path}'],
      packageRoot: 'packages',
      workingDirectory: sourceDir.path,
      vmNewGenHeapMB: 128, vmOldGenHeapMB: 4096);
}

void _dart2jsCompile(GrinderContext context, Directory target, String filePath,
                     [bool removeSymlinks = false]) {
  _patchDartJsInterop(context);

  runSdkBinary(context, 'dart2js', arguments: [
     joinDir(target, [filePath]).path,
     '--package-root=packages',
     '--suppress-warnings',
     '--suppress-hints',
     '--out=' + joinDir(target, ['${filePath}.js']).path]);

  // clean up unnecessary (and large) files
  deleteEntity(joinFile(target, ['${filePath}.js']), context);
  deleteEntity(joinFile(target, ['${filePath}.js.deps']), context);
  deleteEntity(joinFile(target, ['${filePath}.js.map']), context);

  if (removeSymlinks) {
    // de-symlink the directory
    _removePackagesLinks(context, target);

    copyDirectory(
        joinDir(target, ['..', '..', '..', 'packages']),
        joinDir(target, ['packages']),
        context);
  }

  _printSize(context,  joinFile(target, ['${filePath}.precompiled.js']));
}

/**
 * This patches the dart:js library to fix dartbug.com/15193.
 */
void _patchDartJsInterop(GrinderContext context) {
  final matchString = 'if (dartProxy == null) {';
  final replaceString = 'if (dartProxy == null || !_isLocalObject(o)) {';

  File file = joinFile(sdkDir, ['lib', 'js', 'dart2js', 'js_dart2js.dart']);

  String contents = file.readAsStringSync();

  // This depends on the SDK files being writeable.
  if (contents.contains(matchString)) {
    context.log('Patching dart:js ${fileName(file)}');

    file.writeAsStringSync(contents.replaceFirst(matchString, replaceString));
  }
}

void _changeMode({bool useTestMode: true}) {
  File file = joinFile(Directory.current, ['app', 'app.json']);
  file.writeAsStringSync('{"test-mode":${useTestMode}}');

  file = joinFile(BUILD_DIR, ['deploy', 'web', 'app.json']);
  if (file.parent.existsSync()) {
    file.writeAsStringSync('{"test-mode":${useTestMode}}');
  }

  file = joinFile(BUILD_DIR, ['deploy-out', 'web', 'app.json']);
  if (file.parent.existsSync()) {
    file.writeAsStringSync('{"test-mode":${useTestMode}}');
  }
}

// Returns the name of the current branch.
String _getBranchName() {
  return _getCommandOutput('git rev-parse --abbrev-ref HEAD');
}

// Returns the URL of the git repository.
String _getRepositoryUrl() {
  return _getCommandOutput('git config remote.origin.url');
}

// Returns the current revision identifier of the local copy.
String _getCurrentRevision() {
  return _getCommandOutput('git rev-parse HEAD').substring(0, 10);
}

// We can build a real release only if the repository is the original
// repository of spark and master is the working branch since we need to
// increase the version and commit it to the repository.
bool _canReleaseFromHere() {
  return (_getRepositoryUrl() == 'https://github.com/dart-lang/spark.git') &&
         (_getBranchName() == 'master');
}

// In case, release is performed on a non-releasable branch/repository, we just
// archive and name the archive with the revision identifier.
void _archiveWithRevision(GrinderContext context) {
  context.log('Performing archive instead.');
  String version = _getCurrentRevision();
  String filename = 'spark-rev-${version}.zip';
  archive(context, filename);
  context.log("Created ${filename}");
}

// Increase the build number in the manifest.json file. Returns the full
// version.
String _increaseBuildNumber(GrinderContext context, {bool removeKey: false}) {
  // Tweaking build version in manifest.
  File file = new File('app/manifest.json');
  String content = file.readAsStringSync();
  var manifestDict = JSON.decode(content);
  String version = manifestDict['version'];
  RegExp exp = new RegExp(r"(\d+\.\d+)\.(\d+)");
  Iterable<Match> matches = exp.allMatches(version);
  assert(matches.length > 0);

  Match m = matches.first;
  String majorVersion = m.group(1);
  int buildVersion = int.parse(m.group(2));
  buildVersion++;

  version = '${majorVersion}.${buildVersion}';
  manifestDict['version'] = version;
  if (removeKey) {
    manifestDict.remove('key');
  }
  file.writeAsStringSync(new JsonPrinter().print(manifestDict));

  // It needs to be copied to compile result directory.
  copyFile(
      joinFile(Directory.current, ['app', 'manifest.json']),
      joinDir(BUILD_DIR, ['deploy-out', 'web']));

  return version;
}

String _modifyManifestWithDroneIOBuildNumber(GrinderContext context,
                                             {bool removeKey: false})
{
  String buildNumber = Platform.environment['DRONE_BUILD_NUMBER'];
  String revision = Platform.environment['DRONE_COMMIT'];
  if (buildNumber == null || revision == null) {
    context.fail("This build process must be run in a drone.io environment");
    return null;
  }

  // Tweaking build version in manifest.
  File file = new File('app/manifest.json');
  String content = file.readAsStringSync();
  var manifestDict = JSON.decode(content);
  String version = manifestDict['version'];
  RegExp exp = new RegExp(r"(\d+\.\d+)\.(\d+)");
  Iterable<Match> matches = exp.allMatches(version);
  assert(matches.length > 0);

  Match m = matches.first;
  String majorVersion = m.group(1);
  int buildVersion = int.parse(buildNumber);

  version = '${majorVersion}.${buildVersion}';
  manifestDict['version'] = version;
  manifestDict['x-spark-revision'] = revision;
  if (removeKey) {
    manifestDict.remove('key');
  }
  file.writeAsStringSync(new JsonPrinter().print(manifestDict));

  // It needs to be copied to compile result directory.
  copyFile(
      joinFile(Directory.current, ['app', 'manifest.json']),
      joinDir(BUILD_DIR, ['deploy-out', 'web']));

  return version;
}

void _removePackagesLinks(GrinderContext context, Directory target) {
  target.listSync(recursive: true, followLinks: false).forEach((FileSystemEntity entity) {
    if (entity is Link && fileName(entity) == 'packages') {
      try { entity.deleteSync(); } catch (_) { }
    } else if (entity is Directory) {
      _removePackagesLinks(context, entity);
    }
  });
}

/**
 * Populate the 'app/sdk' directory from the current Dart SDK.
 */
void _populateSdk(GrinderContext context) {
  Directory srcSdkDir = sdkDir;
  Directory destSdkDir = new Directory('app/sdk');

  destSdkDir.createSync();

  File versionFile = joinFile(srcSdkDir, ['version']);
  File destArchiveFile = joinFile(destSdkDir, ['dart-sdk.bin']);

  FileSet srcVer = new FileSet.fromFile(versionFile);
  FileSet destArchive = new FileSet.fromFile(destArchiveFile);

  Directory compilerDir = new Directory('packages/compiler');

  // Check the timestamp of the SDK archive to see if things are up-to-date.
  if (!destArchive.upToDate(srcVer) || !compilerDir.existsSync()) {
    // copy files over
    context.log('copying SDK');
    copyDirectory(joinDir(srcSdkDir, ['lib']), joinDir(destSdkDir, ['lib']), context);

    // Create a synthetic package:compiler package in the packages directory.
    // TODO(devoncarew): this would be much better as a standard pub package
    compilerDir.createSync();

    _delete('packages/compiler/compiler', context);
    _delete('packages/compiler/compiler', context);
    _delete('packages/compiler/lib', context);
    _delete('app/sdk/lib/_internal/compiler/samples', context);
    copyDirectory(getDir('app/sdk/lib/_internal/compiler'), getDir('packages/compiler/compiler'), context);
    _delete('app/sdk/lib/_internal/compiler', context);
    copyFile(getFile('app/sdk/lib/_internal/libraries.dart'), getDir('packages/compiler'), context);
    _delete('app/sdk/lib/_internal/pub', context);
    _delete('app/sdk/lib/_internal/dartdoc', context);

    context.log('creating SDK archive');
    _createSdkArchive(versionFile, joinDir(destSdkDir, ['lib']), destArchiveFile);

    deleteEntity(joinDir(destSdkDir, ['lib']), context);
  }
}

/**
 * Create an archived version of the Dart SDK.
 *
 * File format is:
 *  - sdk version, as a utf8 string (null-terminated)
 *  - file count, printed as a utf8 string
 *  - n file entries:
 *    - file path, as a UTF8 string
 *    - file length (utf8 string)
 *  - file contents appended to the archive file, n times
 */
void _createSdkArchive(File versionFile, Directory srcDir, File destFile) {
  List files = srcDir.listSync(recursive: true, followLinks: false);
  files = files.where((f) => f is File).toList();

  ByteWriter writer = new ByteWriter();

  String version = versionFile.readAsStringSync().trim();
  writer.writeString(version);
  writer.writeInt(files.length);

  String pathPrefix = srcDir.path + Platform.pathSeparator;

  for (File file in files) {
    String path = file.path.substring(pathPrefix.length);
    path = path.replaceAll(Platform.pathSeparator, '/');
    writer.writeString(path);
    writer.writeInt(file.lengthSync());
  }

  for (File file in files) {
    writer.writeBytes(file.readAsBytesSync());
  }

  destFile.writeAsBytesSync(writer.toBytes());
}

void _writeString(BytesBuilder bb, String str) {
  bb.add(UTF8.encoder.convert(str));
  bb.addByte(0);
}

void _writeInt(BytesBuilder bb, int val) => _writeString(bb, val.toString());

void _printSize(GrinderContext context, File file) {
  int sizeKb = file.lengthSync() ~/ 1024;
  context.log('${file.path} is ${_NF.format(sizeKb)}k');
}

void _delete(String path, [GrinderContext context]) {
  path = path.replaceAll('/', Platform.pathSeparator);

  if (FileSystemEntity.isFileSync(path)) {
    deleteEntity(getFile(path), context);
  } else {
    deleteEntity(getDir(path), context);
  }
}

void _runCommandSync(GrinderContext context, String command, {String cwd}) {
  context.log(command);

  ProcessResult result;
  if (Platform.isWindows) {
    result = Process.runSync('cmd.exe', ['/c', command], workingDirectory: cwd);
  } else {
    result = Process.runSync('/bin/sh', ['-c', command], workingDirectory: cwd);
  }

  if (result.stdout.isNotEmpty) {
    context.log(result.stdout);
  }

  if (result.stderr.isNotEmpty) {
    context.log(result.stderr);
  }

  if (result.exitCode > 0) {
    context.fail("exit code ${result.exitCode}");
  }
}

String _getCommandOutput(String command) {
  if (Platform.isWindows) {
    return Process.runSync('cmd.exe', ['/c', command]).stdout.trim();
  } else {
    return Process.runSync('/bin/sh', ['-c', command]).stdout.trim();
  }
}

/**
 * Pretty print Json text.
 *
 * Usage:
 *     String str = new JsonPrinter().print(jsonObject);
 */
class JsonPrinter {
  String _in = '';

  JsonPrinter();

  /**
   * Given a structured, json-like object, print it to a well-formatted, valid
   * json string.
   */
  String print(dynamic json) {
    return _print(json) + '\n';
  }

  String _print(var obj) {
    if (obj is List) {
      return _printList(obj);
    } else if (obj is Map) {
      return _printMap(obj);
    } else if (obj is String) {
      return '"${obj}"';
    } else {
      return '${obj}';
    }
  }

  String _printList(List list) {
    return "[${_indent()}${list.map(_print).join(',${_newLine}')}${_unIndent()}]";
  }

  String _printMap(Map map) {
    return "{${_indent()}${map.keys.map((key) {
      return '"${key}": ${_print(map[key])}';
    }).join(',${_newLine}')}${_unIndent()}}";
  }

  String get _newLine => '\n${_in}';

  String _indent() {
    _in += '  ';
    return '\n${_in}';
  }

  String _unIndent() {
    _in = _in.substring(2);
    return '\n${_in}';
  }
}

class StatsCounter {
  int _files = 0;
  int _lines = 0;

  void collect(Directory dir) => _collectLineInfo(dir);

  int get fileCount => _files;

  int get lineCount => _lines;

  String toString() => 'found ${_NF.format(fileCount)} dart files,'
      ' ${_NF.format(lineCount)} lines of code.';

  void _collectLineInfo(Directory dir) {
    for (FileSystemEntity entity in dir.listSync(followLinks: false)) {
      if (entity is Directory) {
        if (fileName(entity) != 'packages' && !fileName(entity).startsWith('.')) {
          _collectLineInfo(entity);
        }
      } else if (entity is File) {
        if (fileExt(entity) == 'dart') {
          _files++;
          _lines += _lineCount(entity);
        }
      }
    }
  }

  static int _lineCount(File file) {
    return file.readAsStringSync().split('\n').where(
        (l) => l.trim().isNotEmpty).length;
  }
}

class ByteWriter {
  List<int> _bytes = [];

  void writeString(String str) {
    writeBytes(UTF8.encoder.convert(str));
    _bytes.add(0);
  }

  void writeInt(int val) => writeString(val.toString());

  void writeBytes(List<int> data) => _bytes.addAll(data);

  List<int> toBytes() => _bytes;
}<|MERGE_RESOLUTION|>--- conflicted
+++ resolved
@@ -31,14 +31,10 @@
 
   // For now, we won't be building the webstore version from Windows.
   if (!Platform.isWindows) {
-<<<<<<< HEAD
-    defineTask('release', taskFunction: release, depends : ['mode-notest', 'compile']);
+    defineTask('release', taskFunction: release, depends : ['mode-notest', 'deploy']);
     defineTask('release-nightly',
                taskFunction : releaseNighly,
-               depends : ['mode-notest', 'compile']);
-=======
-    defineTask('release', taskFunction: release, depends : ['mode-notest', 'deploy']);
->>>>>>> 274d3033
+               depends : ['mode-notest', 'deploy']);
   }
 
   defineTask('clean', taskFunction: clean);
