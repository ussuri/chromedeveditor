--- conflicted
+++ resolved
@@ -96,20 +96,12 @@
 
   _polymerDeploy(context, sourceDir, destDir);
 
-  _dart2jsCompile(context, joinDir(destDir, ['web']),
-<<<<<<< HEAD
-                  'spark_polymer.html_bootstrap.dart', true);
-=======
+  _dart2jsCompile(
+      context, joinDir(destDir, ['web']),
       'spark_polymer.html_bootstrap.dart', true);
-  _dart2jsCompile(context, joinDir(destDir, ['web']),
-      'spark_polymer_ui.html_bootstrap.dart', true);
-  _runCommandSync(
-      context,
-      "perl -i -pe 's/spark_polymer\\.html_bootstrap\\.dart\\.js/spark_polymer\\.html_bootstrap\\.dart\\.precompiled\\.js/' ${destDir.path}/web/spark_polymer.html");
   _runCommandSync(
       context,
       'patch ${destDir.path}/web/packages/shadow_dom/shadow_dom.debug.js tool/shadow_dom.patch');
->>>>>>> 5b2d391f
 }
 
 // Creates a release build to be uploaded to Chrome Web Store.
