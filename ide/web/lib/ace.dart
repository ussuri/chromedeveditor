// Copyright (c) 2013, Google Inc. Please see the AUTHORS file for details.
// All rights reserved. Use of this source code is governed by a BSD-style
// license that can be found in the LICENSE file.

/**
 * An entrypoint to the [ace.dart](https://github.com/rmsmith/ace.dart) package.
 */
library spark.ace;

import 'dart:async';
import 'dart:html' as html;
import 'dart:js' as js;
import 'dart:math' as math;

import 'package:ace/ace.dart' as ace;
import 'package:ace/proxy.dart';
import 'package:crypto/crypto.dart' as crypto;
import 'package:crc32/crc32.dart' as crc;

import 'css/cssbeautify.dart';
import 'dependency.dart';
import 'editors.dart';
import 'markdown.dart';
import 'navigation.dart';
import 'package_mgmt/bower_properties.dart';
import 'package_mgmt/pub.dart';
import 'platform_info.dart';
import 'preferences.dart';
import 'utils.dart' as utils;
import 'workspace.dart' as workspace;
import 'workspace_utils.dart';
import 'services.dart' as svc;
import 'spark_flags.dart';
import 'state.dart';
import 'outline.dart';
import 'ui/goto_line_view/goto_line_view.dart';
import 'utils.dart';

export 'package:ace/ace.dart' show EditSession;

dynamic get _spark => html.querySelector('spark-polymer-ui');
dynamic get _toggleOutlineButton => _spark.$['toggle-outline'];
dynamic get _polymerDesignerButton => _spark.$['openPolymerDesignerButton'];

class TextEditor extends Editor {
  static final RegExp whitespaceRegEx = new RegExp('[\t ]*\$', multiLine:true);
  static const int LARGE_FILE_SIZE = 500000;

  final AceManager aceManager;
  final workspace.File file;

  StreamSubscription _aceSubscription;
  final StreamController _dirtyController = new StreamController.broadcast();
  final StreamController _modificationController = new StreamController.broadcast();
  final Completer<Editor> _whenReadyCompleter = new Completer();

  final SparkPreferences _prefs;
  ace.EditSession _session;

  int _lastSavedHash;

  bool _dirty = false;

  StateManager get state => Dependencies.dependency[StateManager];

  factory TextEditor(AceManager aceManager, workspace.File file,
      SparkPreferences prefs) {
    if (DartEditor.isDartFile(file)) {
      return new DartEditor._create(aceManager, file, prefs);
    }
    if (CssEditor.isCssFile(file)) {
      return new CssEditor._create(aceManager, file, prefs);
    }
    if (MarkdownEditor.isMarkdownFile(file)) {
      return new MarkdownEditor._create(aceManager, file, prefs);
    }
    if (HtmlEditor.isHtmlFile(file)) {
      return new HtmlEditor._create(aceManager, file, prefs);
    }
    if (YamlEditor.isYamlFile(file)) {
      return new YamlEditor._create(aceManager, file, prefs);
    }
    if (GoEditor.isGoFile(file)) {
      return new GoEditor._create(aceManager, file, prefs);
    }
    if (JsonEditor.isJsonFile(file)) {
      return new JsonEditor._create(aceManager, file, prefs);
    }
    return new TextEditor._create(aceManager, file, prefs);
  }

  TextEditor._create(this.aceManager, this.file, this._prefs);

  Future<Editor> get whenReady => _whenReadyCompleter.future;

  bool get dirty => _dirty;

  Stream get onDirtyChange => _dirtyController.stream;
  Stream get onModification => _modificationController.stream;

  set dirty(bool value) {
    if (value != _dirty) {
      _dirty = value;
      _dirtyController.add(value);
    }
    _modificationController.add(dirty);
  }

  html.Element get element => aceManager.containerElement;

  void activate() {
    _outline.visible = supportsOutline;
    // TODO(devoncarew): Instead of ace.dart knowing about the toggle outline
    // button, the button should instead listen to the enablement of the
    // 'toggle-outline' command (#3478).
    _toggleOutlineButton.disabled = !supportsOutline;
    aceManager._aceEditor.readOnly = readOnly;
  }

  void setSession(ace.EditSession value) {
    _session = value;

    customizeSession(_session);

    restoreState();

    if (_aceSubscription != null) _aceSubscription.cancel();
    _aceSubscription = _session.onChange.listen((_) => dirty = true);
    if (!_whenReadyCompleter.isCompleted) _whenReadyCompleter.complete(this);

    _invokeReconcile();
  }

  /**
   * Called a short delay after the file's content has been altered.
   */
  void reconcile() { }

  void deactivate() {
    if (supportsOutline && _outline.visible) {
      _outline.visible = false;
    }

    _toggleOutlineButton.disabled = true;

    saveState();
  }

  void resize() => aceManager.resize();

  void focus() => aceManager.focus();

  void select(Span selection) {
    // Check if we're the current editor.
    if (file != aceManager.currentFile) return;

    ace.Point startSelection = _session.document.indexToPosition(selection.offset);
    ace.Point endSelection = _session.document.indexToPosition(
        selection.offset + selection.length);

    aceManager._aceEditor.gotoLine(startSelection.row);
    aceManager._aceEditor.scrollToLine(startSelection.row, center: true);

    ace.Selection aceSel = aceManager._aceEditor.selection;
    aceSel.setSelectionAnchor(startSelection.row, startSelection.column);
    aceSel.selectTo(endSelection.row, endSelection.column);
  }

  bool get supportsOutline => false;

  bool get supportsFormat => false;

  bool get readOnly {
    return
        !SparkFlags.packageFilesAreEditable && (
            pubProperties.isInPackagesFolder(file) ||
            bowerProperties.isInPackagesFolder(file));
  }

  void format() { }

  /**
   * Jump to the declaration of the symbol currently under the cursor.
   */
  Future<svc.Declaration> navigateToDeclaration([Duration timeLimit]) =>
      new Future.value(svc.Declaration.EMPTY_DECLARATION);

  void saveState() {
    if (_session == null) return;

    html.Point p = aceManager.cursorPosition;
    state.setState(file.uuid, {
      'scrollTop': _session.scrollTop,
      'column': p.x,
      'row': p.y
    });
  }

  void restoreState() {
    Map m = state.getState(file.uuid);

    if (m != null) {
      _session.scrollTop = m['scrollTop'];

      // TODO(devoncarew): Consider saving a SHA for the file, so that we don't
      // select text that is wildly different from the (possible changed)
      // current version of the file.
      aceManager.cursorPosition = new html.Point(m['x'], m['y']);
    }
  }

  void fileContentsChanged() {
    if (_session != null) {
      // Check that we didn't cause this change event.
      file.getContents().then((String text) {
        int fileContentsHash = crc.CRC32.compute(text);

        if (fileContentsHash != _lastSavedHash) {
          _lastSavedHash = fileContentsHash;
          _replaceContents(text);
        }
      });
    }
  }

  bool fileIsLarge(String text) {
    return (text.length > LARGE_FILE_SIZE);
  }

  Future save() {
    // We store a hash of the contents when saving. When we get a change
    // notification (in fileContentsChanged()), we compare the last write to the
    // contents on disk.
    if (_dirty) {
      String text = _session.value;

      // Remove the trailing whitespace if asked to do so.
      if (_prefs.stripWhitespaceOnSave.value) {
        if (!fileIsLarge(text)) {
          text = text.replaceAll(whitespaceRegEx, '');
        }
      }

      _lastSavedHash = crc.CRC32.compute(text);

      return file.setContents(text).then((_) {
        dirty = false;
        _invokeReconcile();
      });
    } else {
      return new Future.value();
    }
  }

  int getCursorOffset() => _session.document.positionToIndex(
      aceManager._aceEditor.cursorPosition);

  void customizeSession(ace.EditSession session) {
    // By default, all file types use 2-space soft tabs for indentation.
    session.tabSize = 2;
    session.useSoftTabs = true;
    // Select the range of an undo or redo operation.
    session.undoSelect = true;
  }

  /**
   * Replace the editor's contents with the given text.
   */
  void replaceContents(String newContents) =>
      _replaceContents(newContents, fireEvent: true);

  /**
   * Replace the editor's contents with the given text - internal version.
   * Suppress firing Ace event by default: internal callers don't need it.
   */
  void _replaceContents(String newContents, {fireEvent: false}) {
    if (!fireEvent) {
      _aceSubscription.cancel();
    }

    try {
      // Restore the cursor position and scroll location.
      num scrollTop = _session.scrollTop;
      html.Point cursorPos = null;
      if (aceManager.currentFile == file) {
        cursorPos = aceManager.cursorPosition;
      }
      // NOTE: Do not use `_session.value = newContents` here: it resets the
      // undo stack.
      _session.replace(
          new ace.Range(0, 0, _session.length + 1, 0), newContents);
      _session.scrollTop = scrollTop;
      if (cursorPos != null) {
        aceManager.cursorPosition = cursorPos;
      }

      _invokeReconcile();
    } finally {
      if (!fireEvent) {
        _aceSubscription = _session.onChange.listen((_) => dirty = true);
      }
    }
  }

  void _invokeReconcile() {
    reconcile();
  }

  Outline get _outline => aceManager.outline;

  /**
   * Handle navigating to file references in strings. So, things like:
   *
   *     @import url("packages/bootstrap/bootstrap.min.css");
   */
  Future<svc.Declaration> _simpleNavigateToDeclaration([Duration timeLimit]) {
    if (file.parent == null) {
      return new Future.value(svc.Declaration.EMPTY_DECLARATION);
    }

    String path = _getQuotedString(_session.value, getCursorOffset());
    if (path == null) return new Future.value(svc.Declaration.EMPTY_DECLARATION);

    workspace.File targetFile = resolvePath(file, path);

    if (targetFile != null) {
      aceManager.delegate.openEditor(targetFile);
      return new Future.value(new svc.FileDeclaration(targetFile));
    } else {
      return new Future.value();
    }
  }
}

class DartEditor extends TextEditor {
  static bool isDartFile(workspace.File file) => file.name.endsWith('.dart');

  OffsetRange outlineScrollPosition = new OffsetRange();

  DartEditor._create(AceManager aceManager, workspace.File file, SparkPreferences prefs) :
      super._create(aceManager, file, prefs);

  void customizeSession(ace.EditSession session) {
    // Dart files use 2-space soft tabs for indentation.
    session.tabSize = 2;
    session.useSoftTabs = true;
  }

  bool get supportsOutline => true;

  @override
  void activate() {
    super.activate();

    // Outline will be built in reconcile().
    //_outline.build(file.name, _session.value);

    _outline.scrollPosition = outlineScrollPosition;

    if (file.project != null) {
      aceManager._analysisService.getCreateProjectAnalyzer(file.project);
    }
  }

  @override
  void deactivate() {
    super.deactivate();

    outlineScrollPosition = _outline.scrollPosition;
  }

  void reconcile() {
    OffsetRange pos = _outline.scrollPosition;
    _outline.build(file.name, _session.value).then((_) {
      _outline.scrollPosition = pos;
    });
  }

  Future<svc.Declaration> navigateToDeclaration([Duration timeLimit]) {
    int offset = getCursorOffset();

    Future declarationFuture = aceManager._analysisService.getDeclarationFor(
        file, offset);

    if (timeLimit != null) {
      declarationFuture = declarationFuture.timeout(timeLimit, onTimeout: () {
        throw new TimeoutException("navigateToDeclaration timed out");
      });
    }

    return declarationFuture.then((svc.Declaration declaration) {
      if (declaration != null) {
        if (declaration is svc.SourceDeclaration) {
          workspace.File targetFile = declaration.getFile(file.project);

          // Open targetFile and select the range of text.
          if (targetFile != null) {
            Span selection = new Span(declaration.offset, declaration.length);
            aceManager.delegate.openEditor(targetFile, selection: selection);
          }
        } else if (declaration is svc.DocDeclaration) {
          html.window.open(declaration.url, "spark_doc");
        }
      }
      return declaration;
    });
  }
}

class CssEditor extends TextEditor {
  static bool isCssFile(workspace.File file) => file.name.endsWith('.css');

  CssEditor._create(AceManager aceManager, workspace.File file, SparkPreferences prefs) :
      super._create(aceManager, file, prefs);

  bool get supportsFormat => true;

  void format() {
    String oldValue = _session.value;
    String newValue = new CssBeautify().format(oldValue);
    if (newValue != oldValue) {
      _replaceContents(newValue);
      dirty = true;
    }
  }

  Future<svc.Declaration> navigateToDeclaration([Duration timeLimit]) =>
      _simpleNavigateToDeclaration(timeLimit);
}

class MarkdownEditor extends TextEditor {
  static bool isMarkdownFile(workspace.File file) =>
      file.name.toLowerCase().endsWith('.md');

  Markdown _markdown;

  MarkdownEditor._create(AceManager aceManager, workspace.File file, SparkPreferences prefs) :
      super._create(aceManager, file, prefs) {
    // Parent this at the tab container level.
    _markdown = new Markdown(element.parent.parent, file);
  }

  @override
  void activate() {
    super.activate();
    _markdown.activate();
  }

  @override
  void deactivate() {
    super.deactivate();
    _markdown.deactivate();
  }

  @override
  void reconcile() {
    _markdown.renderHtml();
  }
}

class HtmlEditor extends TextEditor {
  static bool isHtmlFile(workspace.File file) => isHtmlFilename(file.name);

  HtmlEditor._create(AceManager aceManager, workspace.File file, SparkPreferences prefs) :
      super._create(aceManager, file, prefs);

  void activate() {
    _polymerDesignerButton.classes.toggle('hidden', false);
    super.activate();
  }

  void deactivate() {
    _polymerDesignerButton.classes.toggle('hidden', true);
    super.deactivate();
  }

  Future<svc.Declaration> navigateToDeclaration([Duration timeLimit]) =>
      _simpleNavigateToDeclaration(timeLimit);
}

class JsonEditor extends TextEditor {
  static bool isJsonFile(workspace.File file) => file.name.endsWith('.json');

  JsonEditor._create(AceManager aceManager, workspace.File file, SparkPreferences prefs) :
      super._create(aceManager, file, prefs);

  Future<svc.Declaration> navigateToDeclaration([Duration timeLimit]) =>
      _simpleNavigateToDeclaration(timeLimit);
}

/**
 * An editor for `.go` files. Go's convention is to use hard tabs for
 * indentation.
 */
class GoEditor extends TextEditor {
  static bool isGoFile(workspace.File file) => file.name.endsWith('.go');

  GoEditor._create(AceManager aceManager, workspace.File file,
      SparkPreferences prefs) : super._create(aceManager, file, prefs);

  void customizeSession(ace.EditSession session) {
    super.customizeSession(session);

    // Go files use hard tabs for indentation.
    session.useSoftTabs = false;

    // The number of spaces to use is not specified by Go.
    session.tabSize = 4;
  }
}

/**
 * An editor for `.yaml` files. The yaml format does not accept tabs.
 */
class YamlEditor extends TextEditor {
  static bool isYamlFile(workspace.File file) => file.name.endsWith('.yaml');

  YamlEditor._create(AceManager aceManager, workspace.File file,
      SparkPreferences prefs) : super._create(aceManager, file, prefs);

  void customizeSession(ace.EditSession session) {
    // Yaml files use 2-space soft tabs for indentation.
    session.tabSize = 2;

    // Hard tabs are not supported.
    session.useSoftTabs = true;
  }
}

/**
 * A wrapper around an Ace editor instance.
 */
class AceManager {
  static final KEY_BINDINGS = ace.KeyboardHandler.BINDINGS;

  final AceManagerDelegate delegate;
  final SparkPreferences _prefs;

  /**
   * The container for the Ace editor.
   */
  html.DivElement containerElement;

  Outline outline;

  final StreamController _onGotoDeclarationController = new StreamController();
  Stream get onGotoDeclaration => _onGotoDeclarationController.stream;
  GotoLineView gotoLineView;

  ace.Editor _aceEditor;
  ace.EditSession _currentSession;

  workspace.Marker _currentMarker;

  StreamSubscription<ace.FoldChangeEvent> _foldListenerSubscription;

  static bool get available => js.context['ace'] != null;

  StreamSubscription _markerSubscription;
  workspace.File currentFile;
  svc.AnalyzerService _analysisService;

  ace.EditSession _markerSession = null;
  int _linkingMarkerId;

  AceManager(this.delegate, svc.Services services, this._prefs) {
    ace.implementation = ACE_PROXY_IMPLEMENTATION;
    // Enable code completion.
    ace.require('ace/ext/language_tools');
    // Enable hyper-linking.
    ace.require('ace/ext/linking');

    _analysisService =  services.getService("analyzer");

    // Add some additional file extension editors.
    ace.Mode.extensionMap['classpath'] = ace.Mode.XML;
    ace.Mode.extensionMap['gyp'] = ace.Mode.PYTHON;
    ace.Mode.extensionMap['gypi'] = ace.Mode.PYTHON;
    ace.Mode.extensionMap['idl'] = ace.Mode.C_CPP;
    ace.Mode.extensionMap['lock'] = ace.Mode.YAML;
    ace.Mode.extensionMap['nmf'] = ace.Mode.JSON;
    ace.Mode.extensionMap['project'] = ace.Mode.XML;
    ace.Mode.extensionMap['webapp'] = ace.Mode.JSON;
    ace.Mode.extensionMap['gsp'] = ace.Mode.HTML;
    ace.Mode.extensionMap['jsp'] = ace.Mode.HTML;
    ace.Mode.extensionMap['sql'] = ace.Mode.SQL;
    ace.Mode.extensionMap['sqlite'] = ace.Mode.SQL;
    // The extensions used in Spark's own internal templates.
    ace.Mode.extensionMap['html_'] = ace.Mode.HTML;
    ace.Mode.extensionMap['css_'] = ace.Mode.CSS;
    ace.Mode.extensionMap['js_'] = ace.Mode.JAVASCRIPT;
    ace.Mode.extensionMap['dart_'] = ace.Mode.DART;
    ace.Mode.extensionMap['json_'] = ace.Mode.JSON;
    ace.Mode.extensionMap['yaml_'] = ace.Mode.YAML;
    // The extension that "Refactor for CSP" feature assigns to originals of
    // refactored HTMLs.
    ace.Mode.extensionMap['pre_csp'] = ace.Mode.HTML;

    // NOTE: The id isn't really needed, but is useful for DOM debugging.
    containerElement = html.document.createElement('div')..id = "aceContainer";

    List<ace.Command> customCommands = [];
    // Override Ace's `gotoline` command.
    customCommands.add(new ace.Command(
        'gotoline',
        const ace.BindKey(mac: 'Command-L', win: 'Ctrl-L'),
        _showGotoLineView)
    );
    if (PlatformInfo.isMac) {
      customCommands.add(new ace.Command(
          'scrolltobeginningofdocument',
          const ace.BindKey(mac: 'Home'),
          _scrollToBeginningOfDocument)
      );
      customCommands.add(new ace.Command(
          'scrolltoendofdocument',
          const ace.BindKey(mac: 'End'),
          _scrollToEndOfDocument)
      );
    }

<<<<<<< HEAD
    _aceEditor = ace.edit(containerElement)
        ..renderer.fixedWidthGutter = true
        ..highlightActiveLine = false
        ..printMarginColumn = 80
        ..readOnly = true
        // TODO(devoncarew): Commented out - see #2475.
        //..fadeFoldWidgets = true
        ..setOption('enableBasicAutocompletion', true)
        // TODO(devoncarew): Disabled to workaround #2442.
        //..setOption('enableSnippets', true)
        ..setOption('enableLinking', true)
        ..onLinkHover.listen(_decorateLink)
        ..commands.addCommands(customCommands)
        // Remove the `ctrl-,` binding.
        ..commands.removeCommand('showSettingsMenu')
        ..setOption('enableMultiselect', SparkFlags.enableMultiSelect);

    // Workaround to force removal of sometimes stuck link decorations.
=======
    _aceEditor = ace.edit(containerElement);
    _aceEditor.renderer.fixedWidthGutter = true;
    _aceEditor
        ..highlightActiveLine = false
        ..printMarginColumn = 80
        ..readOnly = true;
    _aceEditor.setOptions({
        // TODO(devoncarew): Commented out - see #2475.
        //..fadeFoldWidgets = true
        'enableBasicAutocompletion': true,
        // TODO(devoncarew): Disabled to workaround #2442.
        //..setOption('enableSnippets', true)
        'enableLinking': true,
        'enableMultiselect': SparkFlags.enableMultiSelect
    });
    _aceEditor.commands
        ..addCommands(customCommands)
        // Remove the `ctrl-,` binding.
        ..commands.removeCommand('showSettingsMenu');

    // Underine links on hover.
    _aceEditor.onLinkHover.listen(_decorateLink);
    // Force removal of the sometimes stuck link underline.
>>>>>>> 218e8017
    containerElement.onKeyUp.listen(_undecorateLink);

    if (!SparkFlags.enableMultiSelect) {
      // Setup ACCEL + clicking on declaration
      var node = containerElement.getElementsByClassName("ace_content")[0];
      node.onClick.listen((e) {
        bool accelKey = PlatformInfo.isMac ? e.metaKey : e.ctrlKey;
        if (accelKey) _onGotoDeclarationController.add(null);
      });
    }

    _setupGotoLine();
  }

  void _decorateLink(ace.LinkEvent event) {
    if (currentFile == null || !DartEditor.isDartFile(currentFile)) return;

    ace.Token token = event.token;

    if (token != null && token.type == "identifier") {
      int startColumn = event.token.start;
      ace.Point startPosition =
          new ace.Point(event.position.row, startColumn);
      int endColumn = startColumn + event.token.value.length;
      ace.Point endPosition = new ace.Point(event.position.row, endColumn);
      ace.Range markerRange =
          new ace.Range.fromPoints(startPosition, endPosition);
      _setLinkingMarker(markerRange);
    } else {
      _setLinkingMarker(null);
    }
  }

  void _undecorateLink(html.KeyEvent event) {
    if ((PlatformInfo.isMac && event.keyCode == html.KeyCode.META) ||
        (!PlatformInfo.isMac && event.keyCode == html.KeyCode.CTRL)) {
      _setLinkingMarker(null);
    }
  }

  void setupOutline(html.Element outlineContainer) {
    outline = new Outline(_analysisService, outlineContainer, _prefs.prefsStore);
    outline.visible = false;
    outline.onChildSelected.listen((OutlineItem item) {
      ace.Point startPoint =
          currentSession.document.indexToPosition(item.nameStartOffset);
      ace.Point endPoint =
          currentSession.document.indexToPosition(item.nameEndOffset);

      ace.Selection selection = _aceEditor.selection;
      _aceEditor.gotoLine(startPoint.row);
      selection.setSelectionAnchor(startPoint.row, startPoint.column);
      selection.selectTo(endPoint.row, endPoint.column);
      _aceEditor.focus();
    });

    ace.Point lastCursorPosition =  new ace.Point(-1, -1);
    _aceEditor.onChangeSelection.listen((_) {
      ace.Point currentPosition = _aceEditor.cursorPosition;
      // Cancel the last outline selection update.
      if (lastCursorPosition != currentPosition) {
        outline.selectItemAtOffset(
            currentSession.document.positionToIndex(currentPosition));
        lastCursorPosition = currentPosition;
      }
    });
  }

  // Set up the goto line dialog.
  void _setupGotoLine() {
    gotoLineView = new GotoLineView();
    if (gotoLineView is! GotoLineView) {
      html.querySelector('#splashScreen').style.backgroundColor = 'red';
    }
    gotoLineView.style.zIndex = '101';
    containerElement.children.add(gotoLineView);
    gotoLineView.onTriggered.listen(_handleGotoLineViewEvent);
    gotoLineView.onClosed.listen(_handleGotoLineViewClosed);
    containerElement.onKeyDown
        .where((e) => e.keyCode == html.KeyCode.ESC)
        .listen((_) => gotoLineView.hide());
  }

  void _setLinkingMarker(ace.Range markerRange) {
    // Always remove a previous hover
    if (_linkingMarkerId != null) {
      _markerSession.removeMarker(_linkingMarkerId);
      _linkingMarkerId = null;
    }

    html.DivElement contentElement =
        _aceEditor.renderer.containerElement.querySelector(".ace_content");

    if (markerRange != null) {
      _markerSession = currentSession;
      _linkingMarkerId = _markerSession.addMarker(markerRange,
          "ace_link_marker", type: ace.Marker.TEXT);
    }
  }

  bool isFileExtensionEditable(String extension) {
    if (extension.startsWith('.')) {
      extension = extension.substring(1);
    }
    return ace.Mode.extensionMap[extension] != null;
  }

  html.Element get _minimapElement {
    List element = containerElement.getElementsByClassName("minimap");
    return element.length == 1 ? element.first : null;
  }

  String _formatAnnotationItemText(String text, [String type]) {
    if (type == null) return text;

    return "<img class='ace-tooltip' src='images/${type}_icon.png'> ${text}";
  }

  void setMarkers(List<workspace.Marker> markers) {
    List<ace.Annotation> annotations = [];
    int numberLines = currentSession.screenLength;

    _recreateMiniMap();
    Map<int, ace.Annotation> annotationByRow = new Map<int, ace.Annotation>();

    html.Element minimap = _minimapElement;

    // Sort by line, then by severity.
    markers.sort((m1, m2) {
      if (m1.severity == m2.severity) {
        return m1.lineNum.compareTo(m2.lineNum);
      } else {
        return m2.severity.compareTo(m1.severity);
      }
    });

    int numberMarkers = markers.length.clamp(0, 100);

    var isScrolling = (_aceEditor.lastVisibleRow -
        _aceEditor.firstVisibleRow + 1) < currentSession.document.length;

    num documentHeight;
    if (!isScrolling) {
      var lineElements = containerElement.getElementsByClassName("ace_line");
      documentHeight = (lineElements.last.offsetTo(containerElement).y -
          lineElements.first.offsetTo(containerElement).y);
    }

    for (int markerIndex = 0; markerIndex < numberMarkers; markerIndex++) {
      workspace.Marker marker = markers[markerIndex];
      String annotationType = _convertMarkerSeverity(marker.severity);

      // Style the marker with the annotation type.
      String markerHtml = _formatAnnotationItemText(marker.message,
          annotationType);

      ace.Point charPoint = currentSession.document.indexToPosition(
          marker.charStart);
      // Ace uses 0-based lines.
      int aceRow = marker.lineNum - 1;
      int aceColumn = charPoint.column;

      // If there is an existing annotation, delete it and combine into one.
      var existingAnnotation = annotationByRow[aceRow];
      if (existingAnnotation != null) {
        markerHtml = '${existingAnnotation.html}'
            '<div class="ace-tooltip-divider"></div>${markerHtml}';
        annotations.remove(existingAnnotation);
      }

      ace.Annotation annotation = new ace.Annotation(
          html: markerHtml,
          row: aceRow,
          type: existingAnnotation != null ? existingAnnotation.type : annotationType);
      annotations.add(annotation);
      annotationByRow[aceRow] = annotation;

      double verticalPercentage = currentSession.documentToScreenRow(
          marker.lineNum, aceColumn) / numberLines;

      String markerPos;

      if (!isScrolling) {
        markerPos = '${verticalPercentage * documentHeight}px';
      } else {
        markerPos = (verticalPercentage * 100.0).toStringAsFixed(2) + "%";
      }

      // TODO(ericarnold): This should also be based upon annotations so ace's
      //     immediate handling of deleting / adding lines gets used.

      // Only add errors and warnings to the mini-map.
      if (marker.severity >= workspace.Marker.SEVERITY_WARNING) {
        html.Element minimapMarker = new html.Element.div();
        minimapMarker.classes.add("minimap-marker ${marker.severityDescription}");
        minimapMarker.style.top = markerPos;
        minimapMarker.onClick.listen((e) => _miniMapMarkerClicked(e, marker));

        minimap.append(minimapMarker);
      }
    }

    currentSession.setAnnotations(annotations);
  }

  void selectNextMarker() {
    _selectMarkerFromCurrent(1);
  }

  void selectPrevMarker() {
    _selectMarkerFromCurrent(-1);
  }

  void _selectMarkerFromCurrent(int offset) {
    // TODO(ericarnold): This should be based upon the current cursor position.
    List<workspace.Marker> markers = currentFile.getMarkers();
    if (markers != null && markers.length > 0) {
      if (_currentMarker == null) {
        _selectMarker(markers[0]);
      } else {
        int markerIndex = markers.indexOf(_currentMarker);
        markerIndex += offset;
        if (markerIndex < 0) {
          markerIndex = markers.length -1;
        } else if (markerIndex >= markers.length) {
          markerIndex = 0;
        }
        _selectMarker(markers[markerIndex]);
      }
    }
  }

  void _miniMapMarkerClicked(html.MouseEvent event, workspace.Marker marker) {
    event.stopPropagation();
    event.preventDefault();
    _selectMarker(marker);
  }

  void _selectMarker(workspace.Marker marker) {
    _aceEditor.gotoLine(marker.lineNum);
    ace.Selection selection = _aceEditor.selection;
    ace.Range range = selection.getLineRange(marker.lineNum - 1);
    selection.setSelectionAnchor(range.end.row, range.end.column);
    selection.selectTo(range.start.row, range.start.column);
    _aceEditor.focus();
    _currentMarker = marker;
  }

  void _recreateMiniMap() {
    if (containerElement == null) {
      return;
    }

    html.Element miniMap = new html.Element.div();
    miniMap.classes.add("minimap");

    if (_minimapElement != null) {
      _minimapElement.replaceWith(miniMap);
    } else {
      containerElement.append(miniMap);
    }
  }

  void clearMarkers() => currentSession.clearAnnotations();

  Future<String> getKeyBinding() {
    var handler = _aceEditor.keyBinding.keyboardHandler;
    return handler.onLoad.then((_) {
      return KEY_BINDINGS.contains(handler.name) ? handler.name : null;
    });
  }

  void setKeyBinding(String name) {
    var handler = new ace.KeyboardHandler.named(name);
    handler.onLoad.then((_) => _aceEditor.keyBinding.keyboardHandler = handler);
  }

  num getFontSize() => _aceEditor.fontSize;

  void setFontSize(num size) {
    _aceEditor.fontSize = size;
    outline.setFontSize(size);
  }

  void focus() => _aceEditor.focus();

  void resize() => _aceEditor.resize(false);

  html.Point get cursorPosition {
    ace.Point cursorPosition = _aceEditor.cursorPosition;
    return new html.Point(cursorPosition.column, cursorPosition.row);
  }

  void set cursorPosition(html.Point position) {
    _aceEditor.navigateTo(position.y, position.x);
  }

  ace.EditSession createEditSession(String text, String fileName) {
    ace.EditSession session = ace.createEditSession(text,
        new ace.Mode.forFile(fileName));
    // Disable Ace's analysis (this shows up in JavaScript files).
    session.useWorker = false;
    return session;
  }

  ace.EditSession get currentSession => _currentSession;

  void switchTo(ace.EditSession session, [workspace.File file]) {
    if (_foldListenerSubscription != null) {
      _foldListenerSubscription.cancel();
      _foldListenerSubscription = null;
    }

    if (session == null) {
      _currentSession = ace.createEditSession('', new ace.Mode('ace/mode/text'));
      _aceEditor.session = _currentSession;
      currentFile = null;
    } else {
      _currentSession = session;
      _aceEditor.session = _currentSession;

      _foldListenerSubscription = currentSession.onChangeFold.listen((_) {
        setMarkers(file.getMarkers());
      });
    }

    // Setup the code completion options for the current file type.
    if (file != null) {
      currentFile = file;
      // For now, we turn on lexical code completion for Dart files. We'll want
      // to switch this over to semantic code completion soonest.
      //_aceEditor.setOption(
      //    'enableBasicAutocompletion', path.extension(file.name) != '.dart');

      if (_markerSubscription == null) {
        _markerSubscription = file.workspace.onMarkerChange.listen(
            _handleMarkerChange);
      }

      setMarkers(file.getMarkers());
      session.onChangeScrollTop.listen((_) => Timer.run(() {
        if (outline.showing) {
          int firstCursorOffset = currentSession.document.positionToIndex(
              new ace.Point(_aceEditor.firstVisibleRow, 0));
          int lastCursorOffset = currentSession.document.positionToIndex(
              new ace.Point(_aceEditor.lastVisibleRow, 0));

          outline.scrollOffsetRangeIntoView(
              new OffsetRange(firstCursorOffset, lastCursorOffset));
        }
      }));
    }
  }

  void _handleMarkerChange(workspace.MarkerChangeEvent event) {
    if (event.hasChangesFor(currentFile)) {
      setMarkers(currentFile.getMarkers());
    }
  }

  String _convertMarkerSeverity(int markerSeverity) {
    switch (markerSeverity) {
      case workspace.Marker.SEVERITY_ERROR:
        return ace.Annotation.ERROR;
      case workspace.Marker.SEVERITY_WARNING:
        return ace.Annotation.WARNING;
      default:
        return ace.Annotation.INFO;
    }
  }

  void _showGotoLineView(_) {
    html.Element searchElement = containerElement.querySelector('.ace_search');
    if (searchElement != null) searchElement.style.display = 'none';
    gotoLineView.show();
  }

  void _handleGotoLineViewEvent(_) {
    _aceEditor.gotoLine(gotoLineView.lineNumber);
    gotoLineView.hide();
  }

  void _handleGotoLineViewClosed(_) => focus();

  void _scrollToBeginningOfDocument(_) {
    _currentSession.scrollTop = 0;
  }

  void _scrollToEndOfDocument(_) {
    int lineHeight = html.querySelector('.ace_gutter-cell').clientHeight;
    _currentSession.scrollTop = _currentSession.document.length * lineHeight;
  }

  NavigationLocation get navigationLocation {
    if (currentFile == null) return null;
    ace.Range range = _aceEditor.selection.range;
    int offsetStart = _currentSession.document.positionToIndex(range.start);
    int offsetEnd = _currentSession.document.positionToIndex(range.end);
    Span span = new Span(offsetStart, offsetEnd - offsetStart);
    return new NavigationLocation(currentFile, span);
  }
}

class ThemeManager {
  static final _THEMES = [
      // Dark bg color themes:
      'ambiance',
      'chaos',
      'clouds_midnight',
      'cobalt',
      'idle_fingers',
      'kr_theme',
      'merbivore',
      'merbivore_soft',
      'mono_industrial',
      'monokai',
      'pastel_on_dark',
      'solarized_dark',
      'terminal',
      'tomorrow_night',
      'tomorrow_night_blue',
      'tomorrow_night_bright',
      'tomorrow_night_eighties',
      'twilight',
      'vibrant_ink',
      // White bg color themes:
      'chrome',
      'clouds',
      'crimson_editor',
      'dreamweaver',
      'eclipse',
      // This one uses bold font for keywords: doesn't work well with Monaco.
      // 'github',
      'textmate',
      'tomorrow',
      'xcode',
      // Non-white bg color themes:
      // This one has the same bg color as CDE: looks bad, esp. with the tab bar.
      // 'dawn',
      'katzenmilch',
      'kuroir',
      'solarized_light',
  ];

  ace.Editor _aceEditor;
  SparkPreferences _prefs;
  html.Element _label;

  ThemeManager(AceManager aceManager, this._prefs, this._label) :
      _aceEditor = aceManager._aceEditor {

    String theme = _prefs.editorTheme.value;
    if (theme == null || theme.isEmpty || !_THEMES.contains(theme)) {
      theme = _THEMES[0];
    }
    _updateTheme(theme);
  }

  void nextTheme(html.Event e) {
    e.stopPropagation();
    _changeTheme(1);
  }

  void prevTheme(html.Event e) {
    e.stopPropagation();
    _changeTheme(-1);
  }

  void _changeTheme(int direction) {
    int index = _THEMES.indexOf(_aceEditor.theme.name);
    index = (index + direction) % _THEMES.length;
    String newTheme = _THEMES[index];
    _updateTheme(newTheme);
  }

  void _updateTheme(String theme) {
    _prefs.editorTheme.value = theme;
    _aceEditor.theme = new ace.Theme.named(theme);
    if (_label != null) {
      _label.text = utils.toTitleCase(theme.replaceAll('_', ' '));
    }
  }
}

class KeyBindingManager {
  AceManager aceManager;
  SparkPreferences prefs;
  html.Element _label;

  KeyBindingManager(this.aceManager, this.prefs, this._label) {
    String value = prefs.keyBindings.value;
    if (value != null) {
      aceManager.setKeyBinding(value);
    }
    _updateName(value);
  }

  void inc(html.Event e) {
    e.stopPropagation();
    _changeBinding(1);
  }

  void dec(html.Event e) {
    e.stopPropagation();
    _changeBinding(-1);
  }

  void _changeBinding(int direction) {
    aceManager.getKeyBinding().then((String name) {
      int index = math.max(AceManager.KEY_BINDINGS.indexOf(name), 0);
      index = (index + direction) % AceManager.KEY_BINDINGS.length;
      String newBinding = AceManager.KEY_BINDINGS[index];
      prefs.keyBindings.value = newBinding;
      _updateName(newBinding);
      aceManager.setKeyBinding(newBinding);
    });
  }

  void _updateName(String name) {
    _label.text = (name == null ? 'Default' : utils.capitalize(name));
  }
}

class AceFontManager {
  AceManager aceManager;
  SparkPreferences prefs;
  html.Element _label;
  num _value;

  AceFontManager(this.aceManager, this.prefs, this._label) {
    _value = aceManager.getFontSize();
    _updateLabel(_value);

    try {
      _value = prefs.editorFontSize.value;
      aceManager.setFontSize(_value);
      _updateLabel(_value);
    } catch (e) {

    }
  }

  void dec() => _adjustSize(_value - 1);

  void inc() => _adjustSize(_value + 1);

  void _adjustSize(num newValue) {
    // Clamp to between 6pt and 36pt.
    _value = newValue.clamp(6, 36);
    aceManager.setFontSize(_value);
    _updateLabel(_value);
    prefs.editorFontSize.value = _value;
  }

  void _updateLabel(num size) {
    _label.text = '${size}pt';
  }
}

abstract class AceManagerDelegate {
  /**
   * Mark the files with the given file extension as editable in text format.
   */
  void setShowFileAsText(String extension, bool enabled);

  /**
   * Returns true if the file with the given filename can be edited as text.
   */
  bool canShowFileAsText(String filename);

  void openEditor(workspace.File file, {Span selection});
}

String _calcMD5(String text) {
  crypto.MD5 md5 = new crypto.MD5();
  md5.add(text.codeUnits);
  return crypto.CryptoUtils.bytesToHex(md5.close());
}

/**
 * Given some arbitrary text and an offset into it, attempt to return the
 * parts of the offset surrounded by quotes.
 */
String _getQuotedString(String text, int offset) {
  if (text.isEmpty) return null;

  offset = offset.clamp(0, math.max(0, text.length - 1));
  int leftSide = offset;

  while (leftSide >= 0) {
    String c = text[leftSide];
    if (c == '\n' || leftSide == 0) return null;
    if (c == "'" || c == '"') break;
    leftSide--;
  }

  leftSide++;
  int rightSide = offset;

  while ((rightSide + 1) < text.length) {
    String c = text[rightSide];
    if (c == "'" || c == '"') {
      rightSide--;
      break;
    }
    if (c == '\n') break;
    rightSide++;
  }

  return text.substring(leftSide, rightSide + 1);
}<|MERGE_RESOLUTION|>--- conflicted
+++ resolved
@@ -619,26 +619,6 @@
       );
     }
 
-<<<<<<< HEAD
-    _aceEditor = ace.edit(containerElement)
-        ..renderer.fixedWidthGutter = true
-        ..highlightActiveLine = false
-        ..printMarginColumn = 80
-        ..readOnly = true
-        // TODO(devoncarew): Commented out - see #2475.
-        //..fadeFoldWidgets = true
-        ..setOption('enableBasicAutocompletion', true)
-        // TODO(devoncarew): Disabled to workaround #2442.
-        //..setOption('enableSnippets', true)
-        ..setOption('enableLinking', true)
-        ..onLinkHover.listen(_decorateLink)
-        ..commands.addCommands(customCommands)
-        // Remove the `ctrl-,` binding.
-        ..commands.removeCommand('showSettingsMenu')
-        ..setOption('enableMultiselect', SparkFlags.enableMultiSelect);
-
-    // Workaround to force removal of sometimes stuck link decorations.
-=======
     _aceEditor = ace.edit(containerElement);
     _aceEditor.renderer.fixedWidthGutter = true;
     _aceEditor
@@ -662,7 +642,6 @@
     // Underine links on hover.
     _aceEditor.onLinkHover.listen(_decorateLink);
     // Force removal of the sometimes stuck link underline.
->>>>>>> 218e8017
     containerElement.onKeyUp.listen(_undecorateLink);
 
     if (!SparkFlags.enableMultiSelect) {
