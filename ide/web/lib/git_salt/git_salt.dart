--- conflicted
+++ resolved
@@ -70,13 +70,7 @@
     _completer = null;
   }
 
-<<<<<<< HEAD
-  bool isActive() {
-    return (_completer != null);
-  }
-=======
   bool get isActive => _completer != null;
->>>>>>> 1fb7d1d8
 
   Future clone(entry, String url) {
     if (isActive) {
