--- conflicted
+++ resolved
@@ -175,7 +175,6 @@
     return completer.future;
   }
 
-<<<<<<< HEAD
   Future add(List<chrome.Entry> entries) {
 
     entries = entries.map((entry) {
@@ -194,32 +193,35 @@
       "subject" : genMessageId(),
       "name" : "add",
       "arg": arg
-=======
+    });
+
+    Completer completer = new Completer();
+
+    Function cb = (result) {
+      completer.complete();
+    };
+
+    _jsGitSalt.callMethod('postMessage', [message, cb]);
+
+    return completer.future;
+  }
+
   Future<List> status() {
 
     var message = new js.JsObject.jsify({
       "subject" : genMessageId(),
       "name" : "status",
       "arg": {}
->>>>>>> 4de94a2b
-    });
-
-    Completer completer = new Completer();
-
-    Function cb = (result) {
-<<<<<<< HEAD
-      completer.complete();
-=======
+    });
+
+    Completer completer = new Completer();
+
+    Function cb = (result) {
       completer.complete(result["statuses"]);
->>>>>>> 4de94a2b
-    };
-
-    _jsGitSalt.callMethod('postMessage', [message, cb]);
-
-    return completer.future;
-<<<<<<< HEAD
-=======
-
->>>>>>> 4de94a2b
+    };
+
+    _jsGitSalt.callMethod('postMessage', [message, cb]);
+
+    return completer.future;
   }
 }