--- conflicted
+++ resolved
@@ -89,26 +89,24 @@
     getBranches->parseArgs();
     file_thread_.message_loop().PostWork(
         callback_factory_.NewCallback(&GitSaltInstance::GetBranches, getBranches));
-<<<<<<< HEAD
   } else if (!cmd.compare(kCmdAdd)) {
-=======
-  } else if (!cmd.compare(kCmdStatus)) {
->>>>>>> 4de94a2b
     if (repo == NULL) {
       PostMessage("Git repository not initialized.");
       return;
     }
-<<<<<<< HEAD
     GitAdd* add = new GitAdd(this, subject, var_dictionary_args, repo);
     add->parseArgs();
     file_thread_.message_loop().PostWork(
         callback_factory_.NewCallback(&GitSaltInstance::Add, add));
-=======
+  } else if (!cmd.compare(kCmdStatus)) {
+    if (repo == NULL) {
+      PostMessage("Git repository not initialized.");
+      return;
+    }
     GitStatus* status = new GitStatus(this, subject, var_dictionary_args, repo);
     status->parseArgs();
     file_thread_.message_loop().PostWork(
         callback_factory_.NewCallback(&GitSaltInstance::Status, status));
->>>>>>> 4de94a2b
   }
 }
 
@@ -132,13 +130,13 @@
   return 0;
 }
 
-<<<<<<< HEAD
 int GitSaltInstance::Add(int32_t r, GitAdd* add) {
   add->runCommand();
-=======
+  return 0;
+}
+
 int GitSaltInstance::Status(int32_t r, GitStatus* status) {
   status->runCommand();
->>>>>>> 4de94a2b
   return 0;
 }
 
