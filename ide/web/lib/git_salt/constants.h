// Copyright (c) 2014 The Chromium Authors. All rights reserved.
// Use of this source code is governed by a BSD-style license that can be
// found in the LICENSE file.

#ifndef GIT_SALT_CONSTANTS_H__
#define GIT_SALT_CONSTANTS_H__

namespace {
// Used for our simple protocol to communicate with Javascript
const char* const kFileSystem = "filesystem";
const char* const kUrl = "url";
const char* const kFullPath = "fullPath";
const char* const kName = "name";
const char* const kSubject = "subject";
const char* const kRegarding = "regarding";
const char* const kArg = "arg";
const char* const kCmdClone = "clone";
const char* const kCmdCommit = "commit";
const char* const kCmdCurrentBranch = "currentBranch";
const char* const kResult = "result";
const char* const kMessage = "message";
const char* const kBranch = "branch";
const char* const kFlags = "flags";
const char* const kCmdGetBranches = "getBranches";
const char* const kBranches = "branches";
<<<<<<< HEAD
const char* const kCmdAdd = "add";
const char* const kEntries = "entries";
=======
const char* const kCmdStatus = "status";
const char* const kStatuses = "statuses";
>>>>>>> 4de94a2b
}
#endif  // GIT_SALT_CONSTANTS_H__
<|MERGE_RESOLUTION|>--- conflicted
+++ resolved
@@ -7,28 +7,27 @@
 
 namespace {
 // Used for our simple protocol to communicate with Javascript
+const char* const kArg = "arg";
+const char* const kBranch = "branch";
+const char* const kBranches = "branches";
+const char* const kEntries = "entries";
+const char* const kFlags = "flags";
 const char* const kFileSystem = "filesystem";
+const char* const kFullPath = "fullPath";
+const char* const kMessage = "message";
+const char* const kName = "name";
+const char* const kRegarding = "regarding";
+const char* const kResult = "result";
+const char* const kStatuses = "statuses";
+const char* const kSubject = "subject";
 const char* const kUrl = "url";
-const char* const kFullPath = "fullPath";
-const char* const kName = "name";
-const char* const kSubject = "subject";
-const char* const kRegarding = "regarding";
-const char* const kArg = "arg";
+
+
+const char* const kCmdAdd = "add";
 const char* const kCmdClone = "clone";
 const char* const kCmdCommit = "commit";
 const char* const kCmdCurrentBranch = "currentBranch";
-const char* const kResult = "result";
-const char* const kMessage = "message";
-const char* const kBranch = "branch";
-const char* const kFlags = "flags";
 const char* const kCmdGetBranches = "getBranches";
-const char* const kBranches = "branches";
-<<<<<<< HEAD
-const char* const kCmdAdd = "add";
-const char* const kEntries = "entries";
-=======
 const char* const kCmdStatus = "status";
-const char* const kStatuses = "statuses";
->>>>>>> 4de94a2b
 }
 #endif  // GIT_SALT_CONSTANTS_H__
