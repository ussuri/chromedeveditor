--- conflicted
+++ resolved
@@ -69,11 +69,9 @@
 
   int GetBranches(int32_t r, GitGetBranches* getBranches);
 
-<<<<<<< HEAD
   int Add(int32_t, GitAdd* add);
-=======
+
   int Status(int32_t r, GitStatus* status);
->>>>>>> 4de94a2b
 
   void OpenFileSystem(int32_t /* result */);
 
