--- conflicted
+++ resolved
@@ -169,8 +169,6 @@
   return 0;
 }
 
-<<<<<<< HEAD
-
 int GitAdd::parseArgs() {
   int error = 0;
   pp::VarArray entryArray;
@@ -187,7 +185,9 @@
 }
 
 int GitAdd::runCommand() {
-=======
+  return 0;
+}
+
 int StatusCb(const char* path, unsigned int status, void* payload) {
   pp::VarDictionary* statuses = (pp::VarDictionary*) payload;
   statuses->Set(path, (int)status);
@@ -216,6 +216,5 @@
   response.Set(kName, kResult);
 
   _gitSalt->PostMessage(response);
->>>>>>> 4de94a2b
   return 0;
 }