// Copyright (c) 2014, Google Inc. Please see the AUTHORS file for details.
// All rights reserved. Use of this source code is governed by a BSD-style
// license that can be found in the LICENSE file.

library spark.flags;

import 'dart:async';
import 'dart:convert' show JSON;

import 'platform_info.dart';

/**
 * Stores global developer flags.
 */
class SparkFlags {
  // Default value of flags. These flags will be first overriden by user.json
  // and then by .spark.json.
  static final Map<String, dynamic> _flags = {
    'test-mode': true,
    'live-deploy-mode': true,
    'bower-map-complex-ver-to-latest-stable': true,
    'enable-polymer-designer': true,

    'enable-git-salt': false,
    'enable-apk-build': false,
    'wip-project-templates': false,
<<<<<<< HEAD
    'analyze-javascript': false,
    'enable-multiselect': true,
=======
    'analyze-javascript': true,
    'enable-multiselect': false,
>>>>>>> 2fd31d93
    'bower-ignore-dependencies': [
    ],
    'bower-override-dependencies': {
    },
    'bower-use-git-clone': false,
    'package-files-are-editable': false,
    'enable-new-usb-api': true,
    'csp-fixer-max-concurrent-tasks': 20,
    'csp-fixer-backup-original-sources': false
  };

  /**
   * Accessors to the currently supported flags.
   */
  // NOTE: '...== true' below are on purpose: missing flags default to false.
  // NOTE: The flags below are formatted in a uniform fashion for readability.
  static bool get developerMode =>
      _flags['test-mode'] == true;
  static bool get liveDeployMode =>
      _flags['live-deploy-mode'] == true;
  static bool get apkBuildMode =>
      _flags['enable-apk-build'] == true;

  // Editor:
  static bool get enableMultiSelect =>
      _flags['enable-multiselect'] == true;
  static bool get packageFilesAreEditable =>
      _flags['package-files-are-editable'] == true;

  static bool get showWipProjectTemplates =>
      _flags['wip-project-templates'] == true;
  static bool get performJavaScriptAnalysis =>
      _flags['analyze-javascript'] == true;

  // Bower:
  static bool get bowerMapComplexVerToLatestStable =>
      _flags['bower-map-complex-ver-to-latest-stable'] == true;
  static Map<String, String> get bowerOverriddenDeps =>
      _flags['bower-override-dependencies'];
  static List<String> get bowerIgnoredDeps =>
      _flags['bower-ignore-dependencies'];
  static bool get bowerUseGitClone =>
      _flags['bower-use-git-clone'] == true;

  // Git:
  static bool get gitPull =>
      _flags['enable-git-pull'] == true;
  static bool get gitSalt =>
      _flags['enable-git-salt'] == true;

  static bool get polymerDesigner =>
      _flags['enable-polymer-designer'] == true;

  //TODO(grv): Remove the flag once usb api is in chrome stable.
  static bool get enableNewUsbApi =>
      _flags['enable-new-usb-api'] == true && PlatformInfo.chromeVersion >= 40;

  // CspFixer:
  static int get cspFixerMaxConcurrentTasks  =>
      _flags['csp-fixer-max-concurrent-tasks'];
  static bool get cspFixerBackupOriginalSources =>
      _flags['csp-fixer-backup-original-sources'] == true;

  /**
   * Add new flags to the set, possibly overwriting the existing values.
   * Maps are treated specially, updating the top-level map entries rather
   * than overwriting the whole map.
   */
  static void setFlags(Map<String, dynamic> newFlags) {
    // TODO(ussuri): Also recursively update maps on 2nd level and below.
    if (newFlags == null) return;

    newFlags.forEach((key, newValue) {
      var value;
      var oldValue = _flags[key];
      if (oldValue != null && oldValue is Map && newValue is Map) {
        value = oldValue;
        value.addAll(newValue);
      } else {
        value = newValue;
      }
      _flags[key] = value;
    });
  }

  /**
   * Initialize the flags from a JSON file. If the file does not exit, use the
   * defaults. If some flags have already been set, they will be overwritten.
   */
  static Future initFromFile(Future<String> fileReader) {
    return _readFromFile(fileReader).then((Map<String, dynamic> flags) {
      setFlags(flags);
    });
  }

  /**
   * Initialize the flags from several JSON files. Files should be sorted in the
   * order of precedence, from left to right. Each new file overwrites the
   * prior ones, and the flags
   */
  static Future initFromFiles(List<Future<String>> fileReaders) {
    Iterable<Future<Map<String, dynamic>>> futures =
        fileReaders.map((fr) => _readFromFile(fr));
    return Future.wait(futures).then((List<Map<String, dynamic>> multiFlags) {
      for (final flags in multiFlags) {
        setFlags(flags);
      }
    });
  }

  /**
   * Read flags from a JSON file. If the file does not exit or can't be parsed,
   * return null.
   */
  static Future<Map<String, dynamic>> _readFromFile(Future<String> fileReader) {
    return fileReader
      .then((String contents) => JSON.decode(contents))
      .catchError((e) {
        if (e is FormatException) {
          throw 'Config file has invalid format: $e';
        }
      });
  }
}<|MERGE_RESOLUTION|>--- conflicted
+++ resolved
@@ -24,13 +24,8 @@
     'enable-git-salt': false,
     'enable-apk-build': false,
     'wip-project-templates': false,
-<<<<<<< HEAD
-    'analyze-javascript': false,
+    'analyze-javascript': true,
     'enable-multiselect': true,
-=======
-    'analyze-javascript': true,
-    'enable-multiselect': false,
->>>>>>> 2fd31d93
     'bower-ignore-dependencies': [
     ],
     'bower-override-dependencies': {
