/* Copyright (c) 2013, Google Inc. Please see the AUTHORS file for details. */
/* All rights reserved.  Use of this source code is governed by a BSD-style */
/* license that can be found in the LICENSE file. */
@import url("lib/ui/widgets/listview.css");
@import url("lib/ui/widgets/treeview.css");
@import url("lib/ui/widgets/tabview.css");
@import url("lib/ui/widgets/imageviewer.css");

/* Order is important */
@import url("spark_common.css");

body {
  bottom: 0;
  display: flex;
  flex-flow: column;
  left: 0;
  margin: 0;
  padding: 0;
  overflow: hidden;
  position: absolute;
  right: 0;
  top: 0;
}

#topUi {
  height: 100%;
  width: 100%;
  opacity: 1;
  transition: opacity 300ms;
}

#topUi:unresolved {
  /*opacity: 0;*/
}

#splashScreen {
  background: #fff;
  background-image: url("images/spark_512.png");
  background-position: center;
  background-repeat: no-repeat;
  background-size: 256px 256px;
  opacity: 1;
  transition: opacity 300ms;
  position: fixed;
  left: 0;
  right: 0;
  top: 0;
  bottom: 0;
  z-index: 1000;
}

#splashScreenProgress {
  background-image: url("images/progress.gif");
  height: 48px;
  left: calc(50% - 24px);
  position: absolute;
  top: calc(50% + 150px);
  width: 48px;
}

#splashScreen.closeSplash {
  opacity: 0;
}

#editorArea {
  position: absolute;
  width: 100%;
  height: 100%;
  overflow: hidden;
}

.ace_gutter-cell {
  color: #aaa;
}

div.ace_gutter {
  z-index: 0;
}

div.ace_gutter-cell.ace_error {
  background-image: url("images/error_icon.png");
}

div.ace_gutter-cell.ace_warning {
  background-image: url("images/warning_icon.png");
}

div.ace_gutter-cell.ace_info, .ace_dark div.ace_gutter-cell.ace_info {
  background-image: url("images/info_icon.png");
}

.ace-tooltip-divider {
  background-color: gray;
  height: 1px;
  margin: 3px -4px;
}

img.ace-tooltip {
  border: none;
  display: inline;
  margin-left: 3px;
  margin-bottom: 3px;
}

div.ace_search {
  background: #fafafa;
  padding-right: 4px;
  font-family: 'Helvetica Neue', Helvetica, Arial, sans-serif;
  font-size: 12px;
}

div.ace_search.right {
  background-color: #eee;
  border-radius: 0px;
  border-right: none;
  border-left: 1px solid #dadada;
  width: 299px;
  max-width: none;
  z-index: 101;
}

div.ace_search_form, div.ace_replace_form {
  width: 270px;
}

.ace_replace_form .ace_search_field {
  width: 184px;
}

button.ace_replacebtn {
  color: #484848;
  font-weight: bold;
  padding-left: 5px;
  padding-right: 5px;
}

button.ace_searchbtn:hover, button.ace_replacebtn:hover {
  background-color: #eee;
}

button.ace_replacebtn:active, button.ace_searchbtn:active {
  outline: none;
}

div.ace_search_options {
  display: none;
}

button.ace_searchbtn_close {
  position: absolute;
  top: 4px;
  right: 5px;
  opacity: 0.5;
  background: url(images/search_close.png);
}

button.ace_searchbtn_close:hover {
  background-color: transparent;
  background-position: 0 0;
  opacity: 1.0;
}

button.ace_searchbtn_close:active {
  outline: none;
}

.always-view-as-text-button {
  position: absolute;
  bottom: 20px;
  right: 20px;
  color: #ccc;
}

.minimap {
  right: 10px;
  width: 10px;
  bottom: 0;
  top: 0;
  position: absolute;
  z-index: 10;
}

.minimap-marker {
  border-radius: 2px;
  position: absolute;
  height: 6px;
  left: 1px;
  right: 1px;
  background: #DDD;
  cursor: pointer;
}

.minimap-marker.error {
  background: #F55;
}

.minimap-marker.warning {
  background: #DD3;
}

.minimap-marker.info {
  background: #9CC;
}

.fileview-filename-container {
}

.fileview-filename-container .filename {
  display: inline-block;
}

.fileview-filename-container.project .filename {
  font-size: 16px;
  top: 10px;
}

.listview-cell-highlighted .fileview-filename-container .filename {
  color: #fff;
}

.listview-cell-highlighted .fileview-filename-container .infoField {
  color: #fff;
}

.fileview-filename-container .fileStatus {
  background: #999;
	border-radius: 2px;

  position: absolute;
  top: 2px;
  right: 7px;
  height: 16px;

  transition: width 0.4s;
  width: 0;
}

.fileview-filename-container.project .fileStatus {
  top: 12px;
}

.fileview-filename-container .fileStatus.error {
  width: 5px;
  background: #F55;
}

.fileview-filename-container .fileStatus.warning {
  width: 5px;
  background: #DD3;
}

.fileview-filename-container .fileStatus.info {
  width: 5px;
  background: #9CC;
}

.listview-cell-highlighted .fileview-filename-container .fileStatus {
  background: #fff;
}

.fileview-filename-container .gitStatus {
  border-radius: 2px;
  background: #999;
  position: absolute;
  top: 2px;
  right: 1px;
  height: 16px;
  width: 0;
  transition: width 0.4s;
}

.fileview-filename-container.project .gitStatus {
  top: 12px;
}

.fileview-filename-container .gitStatus.dirty {
  width: 5px;
  background: #008ab8;
}

.listview-cell-highlighted .fileview-filename-container .gitStatus {
  background: #fff;
}

.fileview-filename-container .menu {
  opacity: 0;
  position: absolute;
  right: 0;
  width: 15px;
}

.fileview-filename-container .menu.open {
  opacity: 1;
}

.fileview-filename-container .filename {
  overflow: hidden;
  position: absolute;
  top: 1px;
  text-overflow: ellipsis;
  white-space: nowrap;
  width: 100%;
}

.fileview-filename-container:hover .filename {
}

.fileview-separator .line {
  margin-top: 15px;
  border-top: 1px solid #ddd;
}

#fileViewArea {
  bottom: 0;
  position: absolute;
  top: 48px;
  width: 100%;
}

#fileViewArea .listview-container {
  bottom: 0;
  left: 0;
  outline: 0;
  overflow-x: auto;
  overflow-y: auto;
  position: absolute;
  right: 0;
  top: 0;
}

#fileViewArea .listview-dragover {
  bottom: 0;
  left: 0;
  pointer-events: none;
  position: absolute;
  right: 0;
  top: 0;
}

#fileViewArea .listview-dragover.listview-dragover-active {
  border: 2px solid #aaf;
}

#file-item-context-menu {
  top: 0;
  left: 0;
  position: fixed;
  z-index: 100;
  display: none;
}

#file-item-context-menu.open {
  display: block;
}

#file-item-context-menu .backdrop {
  position: fixed;
  top: 0;
  left: 0;
  width: 100%;
  height: 100%;
  background-color: rgba(0, 0, 0, 0);
}

.nameField.typeFolder::before {
  content: '\f114'; /* fa-folder-o */
  font-family: 'FontAwesome';
  margin-right: 3px;
}

.nameField.typeFile::before {
  content: '\f016'; /* fa-file-o */
  font-family: 'FontAwesome';
  margin-right: 4px;
}

.nameField.typeTextFile::before {
  content: '\f0f6'; /* fa-file-text-o */
  font-family: 'FontAwesome';
  margin-right: 4px;
}

.nameField.typeHtmlFile::before {
  content: '\f1c9'; /* fa-file-code-o */
  font-family: 'FontAwesome';
  margin-right: 4px;
}

.nameField.typeImageFile::before {
  content: '\f1c5'; /* fa-file-image-o */
  font-family: 'FontAwesome';
  margin-right: 4px;
}

#modalBackdrop {
  display:none;
  position: absolute;
  top: 0;
  left: 0;
  width: 100%;
  height: 100%;
  background-color: black;
  opacity: 0.25;
  z-index: 500;
}

.outlineItem.topLevel.class:hover {
  background-color: rgba(255, 255, 255, 0.1);
  border-radius: 5px;
}

.outlineItem {
  font-family: 'Monaco', 'Menlo', 'Ubuntu Mono', 'Consolas',
      'source-code-pro', monospace;
  font-size: 12px;
  overflow: hidden;
  text-overflow: ellipsis;
}

.outlineItem.selected {
  background-color: rgba(255, 255, 255, 0.1);
}

li.outlineItem.topLevel.class {
  margin-top: 10px;
  margin-bottom: 10px;
}

.outlineItem.topLevel.class, .outlineItem.topLevel.class > a {
  color: #ddd;
}

.outlineItem.topLevel.function, .outlineItem.method,
.outlineItem.topLevel.function > a, .outlineItem.method > a {
  color: #888;
}

.outlineItem.topLevel.function > a:after, .outlineItem.method > a:after {
  content: '()';
}

.outlineItem.accessor,
.outlineItem.accessor > a {
  color: #77c;
}

.outlineItem.accessor.getter > a:before,
.outlineItem.accessor.getter > a:before {
  content: 'get ';
  color: #888;
}

.outlineItem.accessor.setter > a:before,
.outlineItem.accessor.setter > a:before {
  content: 'set ';
  color: #888;
}

.outlineItem.topLevel.variable, .outlineItem.property,
.outlineItem.topLevel.variable > a, .outlineItem.property > a {
  color: #77c;
}

.outlineItem .returnType {
  color: #666;
  margin-left: 0.5em;
}

#toggleOutlineButton {
  position: absolute;
<<<<<<< HEAD
  width: 36px;
  height: 36px;
  bottom: 20px;
  right: 20px;
  z-index: 150;
  fill: #666;
  background-color: #000;
  border: 1px solid #ddd;
=======
  right: 22px;
  width: 30px;
  z-index: 100;
}

#toggleOutlineButton:hover {
  background-color: rgba(255, 255, 255, 0.7);;
}

#toggleOutlineButton:active {
  background-color: rgba(255, 255, 255, 1);;
}

#toggleOutlineButton:focus {
  outline: none;
>>>>>>> 8af693ac
}

#outlineContainer {
  display: flex;
  flex-flow: row;
  background: rgba(0, 0, 0, 0.8);
  border: 1px solid rgba(255, 255, 255, 0.2);
  border-right: none;
  bottom: 25px;
  position: absolute;
<<<<<<< HEAD
  right: 30px;
  top: 55px;
=======
  right: 22px;
  top: 2px;
>>>>>>> 8af693ac
  transition: opacity 250ms;
  z-index: 100;
}

#outlineContainer.collapsed {
  opacity: 0;
  pointer-events: none;
}

#outline ul {
  margin: 0;
  margin-left: 15px;
  padding: 0;
}

#outline > ul {
  margin-left: 0;
}

#outline {
  margin-left: 15px;
  padding: 10px 0;
  overflow-y: auto;
}

li.outlineItem a {
  white-space: nowrap;
}

#outlineResizer {
}

.tabview-tabbar {
  margin-right: 95px;
}

#togglePreviewButton {
  color: #666;
  background-color: rgba(39, 40, 34, 1.0);
  border: none;
  border-bottom: 1px solid #444;
  border-left: 1px solid #444;
  border-radius: 0px;
  font-family: 'Helvetica Neue', Helvetica, Arial, sans-serif;
  position: absolute;
  padding: 8px;
  right: 0px;
  width: 120px;
  z-index: 100;
}

#togglePreviewButton:hover {
  color: #888;
}

#togglePreviewButton:active {
  color: #eee;
}

#togglePreviewButton:focus {
  outline: none;
}

#markdownContent {
  -webkit-font-smoothing: antialiased;
  background-color: rgba(39, 40, 34, 1.0);
  bottom: 0px;
  font-family: 'Helvetica Neue', Helvetica, Arial, sans-serif;
  font-size: 14px;
  overflow-y: auto;
  width: 100%;
  padding: 10px;
  position: absolute;
  top: 0px;
  transition: opacity 250ms;
  z-index: 100;
}<|MERGE_RESOLUTION|>--- conflicted
+++ resolved
@@ -468,7 +468,6 @@
 
 #toggleOutlineButton {
   position: absolute;
-<<<<<<< HEAD
   width: 36px;
   height: 36px;
   bottom: 20px;
@@ -477,23 +476,6 @@
   fill: #666;
   background-color: #000;
   border: 1px solid #ddd;
-=======
-  right: 22px;
-  width: 30px;
-  z-index: 100;
-}
-
-#toggleOutlineButton:hover {
-  background-color: rgba(255, 255, 255, 0.7);;
-}
-
-#toggleOutlineButton:active {
-  background-color: rgba(255, 255, 255, 1);;
-}
-
-#toggleOutlineButton:focus {
-  outline: none;
->>>>>>> 8af693ac
 }
 
 #outlineContainer {
@@ -504,13 +486,8 @@
   border-right: none;
   bottom: 25px;
   position: absolute;
-<<<<<<< HEAD
-  right: 30px;
+  right: 22px;
   top: 55px;
-=======
-  right: 22px;
-  top: 2px;
->>>>>>> 8af693ac
   transition: opacity 250ms;
   z-index: 100;
 }
