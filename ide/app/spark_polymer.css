/* Copyright (c) 2013, Google Inc. Please see the AUTHORS file for details. */
/* All rights reserved.  Use of this source code is governed by a BSD-style */
/* license that can be found in the LICENSE file. */

@import url("../../../packages/bootjack/css/bootstrap.css");
@import url("../../../packages/bootjack/css/bootstrap-theme.css");

@import url("lib/ui/widgets/listview.css");
@import url("lib/ui/widgets/treeview.css");
@import url("lib/ui/widgets/tabview.css");
@import url("lib/ui/widgets/imageviewer.css");

body {
  bottom: 0;
  display: flex;
  flex-flow: column;
  left: 0;
  margin: 0;
  padding: 0;
  overflow: hidden;
  position: absolute;
  right: 0;
  top: 0;
}

#topUi {
  height: 100%;
  width: 100%;
  opacity: 1;
  transition: opacity 300ms;
}

#topUi:unresolved {
  /*opacity: 0;*/
}

#splashScreen {
  background: #F7F7F7;
  background-image: url("images/spark_512.png");
  background-position: center;
  background-repeat: no-repeat;
  opacity: 1;
  transition: opacity 300ms;
  position: fixed;
  left: 0;
  right: 0;
  top: 0;
  bottom: 0;
  z-index: 1000;
}

#splashScreen.closeSplash {
  opacity: 0;
}

#editorArea {
  overflow: hidden;
}

.ace_gutter-cell {
  color: #aaa;
}

.ace_gutter-cell.ace_error {
  background-image: url("images/error_icon.png");
}

.ace_gutter-cell.ace_warning {
  background-image: url("images/warning_icon.png");
}

.ace_gutter-cell.ace_info {
  background-image: url("images/info_icon.png");
}

.ace_gutter-tooltip-divider {
  background-color: gray;
  height: 1px;
  margin: 3px -4px;
}

.ace_gutter-tooltip-label-error {
  color: #F55;
}

.ace_gutter-tooltip-label-warning {
  color: #DD3;
}

.ace_gutter-tooltip-label-info {
  color: #9CC;
}

.editor-dialog {
  background-color: white;
  position: absolute;
  bottom: 0;
  left: 0;
  right: 0;
  top: 0;
  z-index: 10;
  opacity: 1;
  transition: opacity 250ms;
  text-align: center;
  font-family: Helvetica;
  font-size: 13px;
}

.editor-dialog .editor-dialog-message {
  margin-top: 40px;
  margin-bottom: 20px;
  font-size: 20px;
  color: #888;
}

.always-view-as-text-button {
  position: absolute;
  bottom: 20px;
  right: 20px;
  color: #ccc;
}

.editor-dialog a {
  text-decoration: none;
  color: #ccc;
}

.editor-dialog a:hover {
  text-decoration: underline;
  color: #888;
}

.editor-dialog.transition-hidden {
  opacity: 0;
  pointer-events: none;
}

.minimap {
  right: 15px;
  width: 10px;
  bottom: 0;
  top: 0;
  position: absolute;
  z-index: 10;
}

.minimap-marker {
  border-radius: 2px;
  position: absolute;
  height: 6px;
  left: 1px;
  right: 1px;
  background: #DDD;
  cursor: pointer;
}

.minimap-marker.error {
  background: #F55;
}

.minimap-marker.warning {
  background: #DD3;
}

.minimap-marker.info {
  background: #9CC;
}

.fileview-filename-container {
}

.fileview-filename-container .filename {
  display: inline-block;
}

.fileview-filename-container .fileStatus {
  background: #999;
	border-radius: 2px;

  position: absolute;
  top: 2px;
  right: 7px;
  height: 16px;

  transition: width 0.4s;
  width: 0;
}

.fileview-filename-container .fileStatus.error {
  width: 5px;
  background: #F55;
}

.fileview-filename-container .fileStatus.warning {
  width: 5px;
  background: #DD3;
}

.fileview-filename-container .fileStatus.info {
  width: 5px;
  background: #9CC;
}

.fileview-filename-container .gitStatus {
  border-radius: 2px;
  background: #999;
  position: absolute;
  top: 2px;
  right: 1px;
  height: 16px;
  width: 0;
  transition: width 0.4s;
}

.fileview-filename-container .gitStatus.dirty {
  width: 5px;
  background: #008ab8;
}

.fileview-filename-container .menu {
  opacity: 0;
  position: absolute;
  right: 0;
  width: 15px;
}

.fileview-filename-container .menu.open {
  opacity: 1;
}

.fileview-filename-container .filename {
  font-family: Helvetica, Sans-serif;
  font-size: 13px;
  overflow: hidden;
  position: absolute;
  top: 1px;
  text-overflow: ellipsis;
  white-space: nowrap;
  width: 100%;
}

.fileview-filename-container:hover .filename {
}

#fileViewArea {
  /* Default value overridden from the stored preferences programmatically. */
  width: 300px;
}

#fileViewArea .listview-container {
  bottom: 0;
  left: 0;
  outline: 0;
  overflow-x: auto;
  overflow-y: auto;
  position: absolute;
  right: 0;
  top: 0;
}

#fileViewArea .listview-dragover {
  bottom: 0;
  left: 0;
  pointer-events: none;
  position: absolute;
  right: 0;
  top: 0;
}

#fileViewArea .listview-dragover.listview-dragover-active {
  border: 2px solid #aaf;
}

#file-item-context-menu {
  top: 0;
  left: 0;
  position: fixed;
  z-index: 100;
  display: none;
}

#file-item-context-menu.open {
  display: block;
}

#file-item-context-menu .backdrop {
  position: fixed;
  top: 0;
  left: 0;
  width: 100%;
  height: 100%;
  background-color: rgba(0, 0, 0, 0);
}

#modalBackdrop {
  display:none;
  position: absolute;
  top: 0;
  left: 0;
  width: 100%;
  height: 100%;
  background-color: black;
  opacity: 0.25;
  z-index: 500;
}

#outline {
  bottom: 0;
  margin: 10px;
  position: absolute;
<<<<<<< HEAD
  right: 0;
  top: 0;
  width: 200px;
  z-index: 100;
}

#outlineContainer {
  background: rgba(0, 0, 0, 0.8);
  border-radius: 5px;
  border: 1px solid rgba(255, 255, 255, 0.5);
  bottom: 35px;
  left: 0;
  overflow-y: scroll;
  position: absolute;
  right: 0;
  top: 0;
  transition: opacity 250ms;
=======
  right: 25px;
  z-index: 100;
  top: 0;
  bottom: 40px;
  margin: 10px;
}

#outlineContent {
  width: 200px;
  height: 100%;
  background: #000;
  opacity: 0.8;
  border-radius: 5px;  
  border: 1px #888 solid;
>>>>>>> 173d9d42
}

#outlineScrollable {
  position: absolute;
  display: block;
  height: auto;
  left: 0;
  right: 0;
  top: 0;
  bottom: 0;
  overflow-y: auto;
  margin: 10px 0 10px 10px;
}

#outlineScrollable ul {
  margin: 0px;
  padding: 0 0 0 10px;
  list-style-type: none;
}

#outlineScrollable > ul {
  margin: 0 10px 0 0;
  padding: 0px;
}

.outlineItem.topLevel.class:hover {
  background-color: rgba(255, 255, 255, 0.1);
  border-radius: 5px;
}

.outlineItem {
  overflow: hidden;
  text-overflow: ellipsis;
}

li.outlineItem.topLevel.class {
  margin-top: 10px;
  margin-bottom: 10px;
}

.outlineItem.topLevel.class, .outlineItem.topLevel.class > a {
  color: #ddd;
}

.outlineItem.topLevel.function, .outlineItem.method,
    .outlineItem.topLevel.function > a, .outlineItem.method > a {
  color: #888;
}

.outlineItem.topLevel.function > a:after, .outlineItem.method > a:after {
  content: '()';
}

.outlineItem.topLevel.variable, .outlineItem.property,
    .outlineItem.topLevel.variable > a, .outlineItem.property > a {
  color: #77c;
}

#toggleOutlineButton {
  background-color: rgba(255, 255, 255, 0.5);
  border: none;
  border-radius: 5px;
  bottom: 0px;
  height: 30px;
  position: absolute;
  right: 0;
  width: 30px;
}

#toggleOutlineButton:hover {
  background-color: rgba(255, 255, 255, 0.7);;
}

#toggleOutlineButton:active {
  background-color: rgba(255, 255, 255, 1);;
}

#toggleOutlineButton:focus {
  outline: none;
}

#toggleOutlineButton > #hideOutlineGlyph {
  display: inline;
}

#toggleOutlineButton > #showOutlineGlyph {
  display: none;
}

#outline.collapsed #toggleOutlineButton > #hideOutlineGlyph {
  display: none;
}

#outline.collapsed #toggleOutlineButton > #showOutlineGlyph {
  display: inline;
}

#outline.collapsed #outlineContainer {
  opacity: 0;
}<|MERGE_RESOLUTION|>--- conflicted
+++ resolved
@@ -308,52 +308,28 @@
   bottom: 0;
   margin: 10px;
   position: absolute;
-<<<<<<< HEAD
   right: 0;
   top: 0;
   width: 200px;
   z-index: 100;
 }
 
-#outlineContainer {
+#outlineContent {
   background: rgba(0, 0, 0, 0.8);
   border-radius: 5px;
   border: 1px solid rgba(255, 255, 255, 0.5);
   bottom: 35px;
   left: 0;
-  overflow-y: scroll;
+  overflow-y: auto;
   position: absolute;
   right: 0;
   top: 0;
   transition: opacity 250ms;
-=======
-  right: 25px;
-  z-index: 100;
-  top: 0;
-  bottom: 40px;
+}
+
+#outlineScrollable {
+  overflow-y: auto;
   margin: 10px;
-}
-
-#outlineContent {
-  width: 200px;
-  height: 100%;
-  background: #000;
-  opacity: 0.8;
-  border-radius: 5px;  
-  border: 1px #888 solid;
->>>>>>> 173d9d42
-}
-
-#outlineScrollable {
-  position: absolute;
-  display: block;
-  height: auto;
-  left: 0;
-  right: 0;
-  top: 0;
-  bottom: 0;
-  overflow-y: auto;
-  margin: 10px 0 10px 10px;
 }
 
 #outlineScrollable ul {
@@ -439,6 +415,6 @@
   display: inline;
 }
 
-#outline.collapsed #outlineContainer {
+#outline.collapsed #outlineContent {
   opacity: 0;
 }