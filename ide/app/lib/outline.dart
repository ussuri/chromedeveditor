// Copyright (c) 2014, Google Inc. Please see the AUTHORS file for details.
// All rights reserved. Use of this source code is governed by a BSD-style
// license that can be found in the LICENSE file.

library spark.outline;

import 'dart:async';
import 'dart:html' as html;

import '../lib/services.dart' as services;
import 'preferences.dart';

final bool _INCLUDE_TYPES = true;

/**
 * Defines a class to build an outline UI for a given block of code.
 */
class Outline {
  Map<int, OutlineItem> _outlineItemsByOffset;
  OutlineItem _selectedItem;

  html.Element _container;
  html.DivElement _outlineDiv;
  html.UListElement _rootList;

  html.ButtonElement _outlineButton;
  html.SpanElement _scrollTarget;
  int _initialScrollPosition = 0;

  final PreferenceStore _prefs;
  bool _visible = true;

  services.AnalyzerService _analyzer;

  StreamController<OutlineItem> _childSelectedController = new StreamController();

  Outline(this._analyzer, this._container, this._prefs) {
    // Use template to create the UI of outline.
    html.DocumentFragment template =
        (html.querySelector('#outline-template') as
        html.TemplateElement).content;
    html.DocumentFragment templateClone = template.clone(true);
    _outlineDiv = templateClone.querySelector('#outline');
    _outlineDiv.onMouseWheel.listen((html.MouseEvent event) =>
        event.stopPropagation());
    _rootList = templateClone.querySelector('#outline ul');
    template =
        (html.querySelector('#outline-button-template') as
        html.TemplateElement).content;
    templateClone = template.clone(true);
    _outlineButton = templateClone.querySelector('#toggleOutlineButton');
    _outlineButton.onClick.listen((e) => toggle());

    _container.children.add(_outlineButton);
    _prefs.getValue('OutlineCollapsed').then((String data) {
      if (data == 'true') {
        _outlineDiv.classes.add('collapsed');
      }
      _container.children.add(_outlineDiv);
    });
  }

  Stream<OutlineItem> get onChildSelected => _childSelectedController.stream;

  Stream get onScroll => _outlineDiv.onScroll;

  int get scrollPosition => _rootList.parent.scrollTop.toInt();
  void set scrollPosition(int position) {
    // If the outline has not been built yet, just save the position
    _initialScrollPosition = position;
    if (_scrollTarget != null) {
      _scrollIntoView(_outlineDiv.clientHeight, position);
    }
  }

  void _scrollIntoView(num top, num bottom) {
    // Hack for scrollTop not working
    _scrollTarget.hidden = false;
    _scrollTarget.style
        ..position = "absolute"
        ..height = "${bottom - top}px"
        ..top = "${top}px";
    _scrollTarget.scrollIntoView();
    _scrollTarget.hidden = true;
  }

  bool get visible => !_outlineDiv.classes.contains('collapsed');
  set visible(bool value) {
    _visible = value;
    _outlineDiv.classes.toggle('hidden', !_visible);
    _outlineButton.classes.toggle('hidden', !_visible);
  }

  /**
   * Builds or rebuilds the outline UI based on the given String of code.
   */
  Future build(String name, String code) {
    return _analyzer.getOutlineFor(code, name).then((services.Outline model) {
      _populate(model);
    });
  }

  void _populate(services.Outline outline) {
    _outlineItemsByOffset = {};
    _rootList.children.clear();
    _scrollTarget = new html.SpanElement();
    _rootList.append(_scrollTarget);

    for (services.OutlineTopLevelEntry data in outline.entries) {
      OutlineItem item = _create(data);
      _outlineItemsByOffset[item.bodyStartOffset] = item;
    }

    if (_initialScrollPosition != null) scrollPosition = _initialScrollPosition;
  }

  OutlineTopLevelItem _create(services.OutlineTopLevelEntry data) {
    if (data is services.OutlineClass) {
      return _addClass(data);
    } else if (data is services.OutlineTopLevelVariable) {
      return _addVariable(data);
    } else if (data is services.OutlineTopLevelFunction) {
      return _addFunction(data);
    } else {
      throw new UnimplementedError("Unknown type");
    }
  }

  /**
   * Toggles visibility of the outline.
   */
  void toggle() {
    _outlineDiv.classes.toggle('collapsed');
    String value = _outlineDiv.classes.contains('collapsed') ? 'true' : 'false';
    _prefs.setValue('OutlineCollapsed', value);
  }

  OutlineTopLevelItem _addItem(OutlineTopLevelItem item) {
    _rootList.append(item.element);
    item.onClick.listen((event) => _childSelectedController.add(item));
    return item;
  }

  OutlineTopLevelVariable _addVariable(services.OutlineTopLevelVariable data) =>
      _addItem(new OutlineTopLevelVariable(data));

  OutlineTopLevelFunction _addFunction(services.OutlineTopLevelFunction data) =>
      _addItem(new OutlineTopLevelFunction(data));

  OutlineClass _addClass(services.OutlineClass data) {
    OutlineClass classItem = new OutlineClass(data, _outlineItemsByOffset);
    classItem.onChildSelected.listen((event) =>
        _childSelectedController.add(event));
    _addItem(classItem);
    return classItem;
  }

  OutlineItem get selectedItem => _selectedItem;

  void setSelected(OutlineItem item) {
    if (_selectedItem != null) {
      _selectedItem.setSelected(false);
    }

    _selectedItem = item;

    if (_selectedItem != null) {
      _selectedItem.setSelected(true);
      _selectedItem.scrollIntoView();
    }
  }

  void selectItemAtOffset(int cursorOffset) {
    OutlineItem itemAtCursor = _itemAtCodeOffset(cursorOffset);
    if (itemAtCursor != null) {
      setSelected(itemAtCursor);
    }
  }

  void scrollToOffsets(int firstCursorOffset, int lastCursorOffset) {
    List<html.Node> outlineElements =
        _outlineDiv.getElementsByClassName("outlineItem");

    if (outlineElements.length > 0) {
      int firstItemIndex = _itemIndexAtCodeOffset(firstCursorOffset);
      int lastItemIndex = _itemIndexAtCodeOffset(lastCursorOffset);

      html.Element firstElement = outlineElements[firstItemIndex];

      num bottomOffset;
      if (outlineElements.length > lastItemIndex + 1) {
        html.Element element = outlineElements[lastItemIndex + 1];
        bottomOffset = element.offsetTop;
      } else {
        html.Element lastElement = outlineElements[lastItemIndex];
        bottomOffset = lastElement.offsetTop + lastElement.offsetHeight;
      }

      _scrollIntoView(firstElement.offsetTop, bottomOffset);
    }
  }

  int _itemIndexAtCodeOffset(int codeOffset, {bool returnCodeOffset: false}) {
    if (_outlineItemsByOffset != null) {
      int count = 0;
      List<int> outlineOffsets = _outlineItemsByOffset.keys.toList()..sort();
      int containerOffset = returnCodeOffset ? outlineOffsets[0] : 0;

      // Finds the last outline item that *doesn't* satisfies this:
      for (int outlineOffset in outlineOffsets) {
        if (outlineOffset > codeOffset) break;
        containerOffset = returnCodeOffset ? outlineOffset : count;
        count++;
      }
      return containerOffset;
    } else {
      return null;
    }
  }

  OutlineItem _itemAtCodeOffset(int codeOffset) {
    int itemIndex = _itemIndexAtCodeOffset(codeOffset, returnCodeOffset: true);
    if (itemIndex != null) {
      return _outlineItemsByOffset[itemIndex];
    }
    return null;
  }
}

abstract class OutlineItem {
  services.OutlineEntry _data;
  html.LIElement _element;
  html.AnchorElement _anchor;
  html.SpanElement _typeSpan;

  OutlineItem(this._data, String cssClassName) {
    _element = new html.LIElement();

    _anchor = new html.AnchorElement(href: "#");
    _anchor.text = displayName;
    _element.append(_anchor);

<<<<<<< HEAD
    if (_INCLUDE_TYPES && returnType != null && returnType.isNotEmpty) {
     _typeSpan = new html.SpanElement();
     _typeSpan.text = returnType;
     _typeSpan.classes.add("returnType");
     _element.append(_typeSpan);
    }

    _element.classes.add("outlineItem ${cssClassName}");
=======
    _nameSpan = new html.SpanElement()
        ..text = displayName;
    _anchor.append(_nameSpan);

    _element.classes.add("outlineItem $cssClassName");
>>>>>>> 33e7607c
  }

  String get displayName => _data.name;
  String get returnType => null;

  Stream get onClick => _anchor.onClick;
  int get nameStartOffset => _data.nameStartOffset;
  int get nameEndOffset => _data.nameEndOffset;
  int get bodyStartOffset => _data.bodyStartOffset;
  int get bodyEndOffset => _data.bodyEndOffset;
  html.LIElement get element => _element;

  void setSelected(bool selected) {
    _element.classes.toggle("selected", selected);
  }

  void scrollIntoView() => _element.scrollIntoView();
}

abstract class OutlineTopLevelItem extends OutlineItem {
  OutlineTopLevelItem(services.OutlineTopLevelEntry data, String cssClassName)
      : super(data, "topLevel $cssClassName");
}

class OutlineTopLevelVariable extends OutlineTopLevelItem {
<<<<<<< HEAD
=======
  services.OutlineTopLevelVariable get _variableData => _data;
  html.SpanElement _typeSpan;

>>>>>>> 33e7607c
  OutlineTopLevelVariable(services.OutlineTopLevelVariable data)
      : super(data, "variable");

  services.OutlineTopLevelVariable get _variableData => _data;
  String get returnType => _variableData.returnType;
}

class OutlineTopLevelFunction extends OutlineTopLevelItem {
  OutlineTopLevelFunction(services.OutlineTopLevelFunction data)
      : super(data, "function");

  services.OutlineTopLevelFunction get _functionData => _data;
  String get returnType => _functionData.returnType;
}

class OutlineClass extends OutlineTopLevelItem {
  html.UListElement _childrenRootElement = new html.UListElement();

  List<OutlineClassMember> members = [];
  StreamController childSelectedController = new StreamController();
  Stream get onChildSelected => childSelectedController.stream;
  Map<int, OutlineItem> _outlineItemsByOffset;

  OutlineClass(services.OutlineClass data, this._outlineItemsByOffset)
      : super(data, "class") {
    _element.append(_childrenRootElement);
    _populate(data);
  }

  OutlineClassMember _addItem(OutlineClassMember item) {
    _childrenRootElement.append(item.element);
    item.onClick.listen((event) => childSelectedController.add(item));
    members.add(item);
    return item;
  }

  void _populate(services.OutlineClass classData) {
    for (services.OutlineEntry data in classData.members) {
      OutlineItem item = _create(data);
      _outlineItemsByOffset[item.bodyStartOffset] = item;
    }
  }

  OutlineItem _create(services.OutlineEntry data) {
    if (data is services.OutlineMethod) {
      return addMethod(data);
    } else if (data is services.OutlineProperty) {
      return addProperty(data);
    } else if (data is services.OutlineAccessor) {
      return addAccessor(data);
    } else {
      throw new UnimplementedError("Unknown type");
    }
  }

  OutlineMethod addMethod(services.OutlineMethod data) =>
      _addItem(new OutlineMethod(data));

  OutlineProperty addProperty(services.OutlineProperty data) =>
      _addItem(new OutlineProperty(data));

  OutlineAccessor addAccessor(services.OutlineAccessor data) =>
      _addItem(new OutlineAccessor(data));
}

abstract class OutlineClassMember extends OutlineItem {
  OutlineClassMember(services.OutlineMember data, String cssClassName)
      : super(data, cssClassName);
}

class OutlineMethod extends OutlineClassMember {
  OutlineMethod(services.OutlineMethod data) : super(data, "method");

  services.OutlineMethod get _methodData => _data;
  String get returnType => _methodData.returnType;
}

class OutlineProperty extends OutlineClassMember {
  OutlineProperty(services.OutlineProperty data) : super(data, "property");

<<<<<<< HEAD
=======
  OutlineProperty(services.OutlineProperty data)
      : super(data, "property") {
    if (returnType != "") {
      _typeSpan = new html.SpanElement();
      _typeSpan.text = returnType;
      _typeSpan.classes.add("returnType");
      _anchor.append(_typeSpan);
    }
  }

>>>>>>> 33e7607c
  services.OutlineProperty get _propertyData => _data;
  String get returnType => _propertyData.returnType;
}

class OutlineAccessor extends OutlineClassMember {
  OutlineAccessor(services.OutlineAccessor data)
      : super(data, "accessor ${data.setter ? 'setter' : 'getter'}");

  services.OutlineAccessor get _accessorData => _data;

  String get displayName => _data.name;
  String get returnType => _accessorData.returnType;
}<|MERGE_RESOLUTION|>--- conflicted
+++ resolved
@@ -240,7 +240,6 @@
     _anchor.text = displayName;
     _element.append(_anchor);
 
-<<<<<<< HEAD
     if (_INCLUDE_TYPES && returnType != null && returnType.isNotEmpty) {
      _typeSpan = new html.SpanElement();
      _typeSpan.text = returnType;
@@ -249,13 +248,6 @@
     }
 
     _element.classes.add("outlineItem ${cssClassName}");
-=======
-    _nameSpan = new html.SpanElement()
-        ..text = displayName;
-    _anchor.append(_nameSpan);
-
-    _element.classes.add("outlineItem $cssClassName");
->>>>>>> 33e7607c
   }
 
   String get displayName => _data.name;
@@ -281,12 +273,6 @@
 }
 
 class OutlineTopLevelVariable extends OutlineTopLevelItem {
-<<<<<<< HEAD
-=======
-  services.OutlineTopLevelVariable get _variableData => _data;
-  html.SpanElement _typeSpan;
-
->>>>>>> 33e7607c
   OutlineTopLevelVariable(services.OutlineTopLevelVariable data)
       : super(data, "variable");
 
@@ -367,19 +353,6 @@
 class OutlineProperty extends OutlineClassMember {
   OutlineProperty(services.OutlineProperty data) : super(data, "property");
 
-<<<<<<< HEAD
-=======
-  OutlineProperty(services.OutlineProperty data)
-      : super(data, "property") {
-    if (returnType != "") {
-      _typeSpan = new html.SpanElement();
-      _typeSpan.text = returnType;
-      _typeSpan.classes.add("returnType");
-      _anchor.append(_typeSpan);
-    }
-  }
-
->>>>>>> 33e7607c
   services.OutlineProperty get _propertyData => _data;
   String get returnType => _propertyData.returnType;
 }
