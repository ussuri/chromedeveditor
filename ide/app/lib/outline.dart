--- conflicted
+++ resolved
@@ -61,7 +61,7 @@
     _outlineDiv.append(toggleButton);
   }
 
-  bool get visible => /*_outlineDiv.style.display != 'none' */ !_outlineDiv.classes.contains('collapsed');
+  bool get visible => !_outlineDiv.classes.contains('collapsed');
   set visible(bool value) {
     if (value != visible) {
       _outlineDiv.classes.toggle('collapsed');
@@ -108,19 +108,8 @@
   /**
    * Toggles visibility of the outline.  Returns true if showing.
    */
-<<<<<<< HEAD
   void _toggle() {
     _outlineDiv.classes.toggle('collapsed');
-=======
-  bool _toggle() {
-    if (_outlineContentDiv.style.display == 'none') {
-      _outlineContentDiv.style.display = 'block';
-      return true;
-    } else {
-      _outlineContentDiv.style.display = 'none';
-      return false;
-    }
->>>>>>> 173d9d42
   }
 
   OutlineTopLevelItem _addItem(OutlineTopLevelItem item) {
