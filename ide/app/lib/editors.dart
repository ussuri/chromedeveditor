// Copyright (c) 2013, Google Inc. Please see the AUTHORS file for details.
// All rights reserved. Use of this source code is governed by a BSD-style
// license that can be found in the LICENSE file.

/**
 * A library to manage the list of open editors, and persist their state (like
 * their selection and scroll position) across sessions.
 */
library spark.editors;

import 'dart:async';
import 'dart:convert' show JSON;
import 'dart:html' as html;

import 'ace.dart' as ace;
import 'event_bus.dart';
import 'preferences.dart';
import 'workspace.dart';

// The auto-save delay - the time from the last user edit to the file auto-save.
final int _DELAY_MS = 500;

/**
 * Classes implement this interface provides/refreshes editors for [Resource]s.
 * TODO(ikarienator): Abstract [AceEditor] so we can support more editor types.
 */
abstract class EditorProvider {
  Editor createEditorForFile(File file);
  void activate(Editor editor);
  void close(File file);
}

/**
 * An abstract Editor class. It knows:
 *
 *  * the main DOM element it's associated with
 *  * the File it's editing
 *
 * In the future, it will know how to save and restore its session state.
 */
abstract class Editor {
  html.Element get element;
  File get file;
  bool get dirty;

  Stream get onDirtyChange;

  void activate();
  void resize();
  void focus();
  Future save();
}

/**
 * Manage a list of open editors.
 */
class EditorManager implements EditorProvider {
  final Workspace _workspace;
  final ace.AceContainer _aceContainer;
  final PreferenceStore _prefs;
  final EventBus _eventBus;

  final int PREFS_EDITORSTATES_VERSION = 1;

  // List of files opened in a tab.
  final List<_EditorState> _openedEditorStates = [];
  // Keep state of files that have been opened earlier.
  // Keys are persist tokens of the files.
  final Map<String, _EditorState> _savedEditorStates = {};
  final Map<File, Editor> _editorMap = {};

  final Completer<bool> _loadedCompleter = new Completer.sync();
  _EditorState _currentState;

  final StreamController<File> _selectedController =
      new StreamController.broadcast();

  // TODO: Investigate dependency injection OR overridable singletons. We're
  // passing around too many ctor vars.
  EditorManager(this._workspace, this._aceContainer, this._prefs, this._eventBus) {
    _workspace.whenAvailable().then((_) {
      _restoreState().then((_) {
        _loadedCompleter.complete(true);
      });
    });
  }

  File get currentFile => _currentState != null ? _currentState.file : null;

  Iterable<File> get files => _openedEditorStates.map((s) => s.file);
  Future<bool> get loaded => _loadedCompleter.future;
  Iterable<Editor> get editors => _editorMap.values;

  Stream<File> get onSelectedChange => _selectedController.stream;

  void _insertState(_EditorState state) {
    _openedEditorStates.add(state);
    _savedEditorStates[state.file.persistToToken()] = state;
  }

  bool _removeState(_EditorState state) => _openedEditorStates.remove(state);

  /**
   * This will open the given [File]. If this file is already open, it will
   * instead be made the active editor.
   */
  void openFile(File file, {activateEditor: true}) {
    if (file == null) return;
    _EditorState state = _getStateFor(file);

    if (state == null) {
      state = _savedEditorStates[file.persistToToken()];
      if (state == null) {
        state = new _EditorState.fromFile(this, file);
      }
      _insertState(state);
    }

    if (activateEditor) {
      _switchState(state);
    }
  }

  bool isFileOpened(File file) => _getStateFor(file) != null;

  void saveAll() => _saveAll();

  void close(File file) {
    _EditorState state = _getStateFor(file);
    Editor editor = _editorMap[file];

    if (state != null) {
      int index = _openedEditorStates.indexOf(state);
      state.updateState();
      _removeState(state);

      if (editor.dirty) {
        editor.save();
      }

      if (_currentState == state) {
        // Switch to the next editor.
        if (_openedEditorStates.isEmpty) {
          _switchState(null);
        } else if (index < _openedEditorStates.length){
          _switchState(_openedEditorStates[index]);
        } else {
          _switchState(_openedEditorStates[index - 1]);
        }
      }

      persistState();
    }
  }

  // Save state of the editor manager.
  void persistState() {
    // The value of the pref is a map. The format is the following:
    // openedTabs: [ ... ] -> list of persist token of the opened files.
    // filesState: [ ... ] -> list of states of previously opened files: known
    //     files.
    // version: 1 -> PREFS_EDITORSTATES_VERSION. The version number helps
    //     ensure that the format is valid.
    Map savedMap = {};
    savedMap['openedTabs'] =
        _openedEditorStates.map((_EditorState s) => s.file.persistToToken()).
        toList();
    List<Map> filesState = [];
    _savedEditorStates.forEach((String key, _EditorState value) {
      filesState.add(value.toMap());
    });
    savedMap['filesState'] = filesState;
    savedMap['version'] = PREFS_EDITORSTATES_VERSION;
    _prefs.setValue('editorStates', JSON.encode(savedMap));
  }

  // Restore state of the editor manager.
  Future _restoreState() {
    return _prefs.getValue('editorStates').then((String data) {
      if (data != null) {
        Map savedMap = JSON.decode(data);
        if (savedMap is Map) {
          int version = savedMap['version'];
          if (version == PREFS_EDITORSTATES_VERSION) {
            List<String> openedTabs = savedMap['openedTabs'];
            List<Map> filesState = savedMap['filesState'];
            // Restore state of known files.
            filesState.forEach((Map m) {
              _EditorState state = new _EditorState.fromMap(this, m);
              if (state != null) {
                _savedEditorStates[m['file']] = state;
              }
            });
            // Restore opened files.
            for (String filePersistID in openedTabs) {
              File f = _workspace.restoreResource(filePersistID);
              openFile(f, activateEditor: false);
            }
          }
        }
      }
    });
  }

  _EditorState _getStateFor(File file) {
    for (_EditorState state in _openedEditorStates) {
      if (state.file == file) {
        return state;
      }
    }

    return null;
  }

  void _switchState(_EditorState state) {
    if (_currentState != state) {
      if (_currentState != null) {
        _currentState.updateState();
      }

      _currentState = state;
      _selectedController.add(currentFile);
      if (state == null) {
        _aceContainer.switchTo(null);
        persistState();
      } else {
        state.withSession().then((state) {
          // Test if other state have been set before this state is appiled.
          if (state != _currentState) {
            return;
          }
          // TODO: this explicit casting to AceEditor will go away in a future refactoring
          (_editorMap[currentFile] as ace.AceEditor).setSession(state.session);
          _selectedController.add(currentFile);
          _aceContainer.switchTo(state.session, state.file);
          _aceContainer.cursorPosition = state.cursorPosition;
          persistState();
        });
      }
    }
  }

  Timer _timer;

  void _startSaveTimer() {
    _eventBus.addEvent('fileModified', currentFile);

    if (_timer != null) _timer.cancel();

    _timer = new Timer(new Duration(milliseconds: _DELAY_MS), () => _saveAll());
  }

  void _saveAll() {
    if (_timer != null) {
      _timer.cancel();
      _timer = null;
    }

    bool wasDirty = false;

    for (Editor editor in editors) {
      if (editor.dirty) {
        editor.save();
        wasDirty = true;
      }
    }

    if (wasDirty) {
      _eventBus.addEvent('filesSaved', null);
    }
  }

  // EditorProvider
  Editor createEditorForFile(File file) {
    ace.AceEditor editor =
        _editorMap[file] != null ? _editorMap[file] : new ace.AceEditor(_aceContainer, file);
    _editorMap[file] = editor;
    openFile(file);
    editor.onDirtyChange.listen((_) {
      if (editor.dirty) _startSaveTimer();
    });
    return editor;
  }

  void activate(Editor editor) {
    _EditorState state = _getStateFor(editor.file);
    _switchState(state);
<<<<<<< HEAD
    _editorMap[file] = editor;
    (editor as ace.AceEditor).file = file;

    _aceContainer.setMarkers(file.getMarkers());
=======
>>>>>>> adeeb648
  }
}

/**
 * This class tracks the state associated with each open editor.
 */
class _EditorState {
  EditorManager manager;
  File file;
  ace.EditSession session;

  int scrollTop = 0;
  html.Point cursorPosition = new html.Point(0, 0);

  _EditorState.fromFile(this.manager, this.file);

  factory _EditorState.fromMap(EditorManager manager, Map m) {
    File f = manager._workspace.restoreResource(m['file']);

    if (f == null) {
      return null;
    } else {
      _EditorState state = new _EditorState.fromFile(manager, f);
      state.scrollTop = m['scrollTop'];
      state.cursorPosition = new html.Point(m['column'], m['row']);
      return state;
    }
  }

  bool get hasSession => session != null;

  // This method save the ACE editor state in this class.
  // Then, further calls of toMap() to save the state of the editor will return
  // correct values.
  void updateState() {
    if (session != null) {
      scrollTop = session.scrollTop;
      if (manager._currentState == this) {
        cursorPosition = manager._aceContainer.cursorPosition;
      }
    }
  }

  /**
   * Return a [Map] representing the persistable state of this editor. This map
   * can later be passed into [_EditorState.fromMap] to restore the state.
   */
  Map toMap() {
    Map m = {};
    m['file'] = file.persistToToken();
    m['scrollTop'] = scrollTop;
    m['column'] = cursorPosition.x;
    m['row'] = cursorPosition.y;
    return m;
  }

  Future<_EditorState> withSession() {
    if (hasSession) {
      return new Future.value(this);
    } else {
      return file.getContents().then((text) {
        session = manager._aceContainer.createEditSession(text, file.name);
        session.scrollTop = scrollTop;
        return this;
      });
    }
  }
}<|MERGE_RESOLUTION|>--- conflicted
+++ resolved
@@ -285,13 +285,7 @@
   void activate(Editor editor) {
     _EditorState state = _getStateFor(editor.file);
     _switchState(state);
-<<<<<<< HEAD
-    _editorMap[file] = editor;
-    (editor as ace.AceEditor).file = file;
-
     _aceContainer.setMarkers(file.getMarkers());
-=======
->>>>>>> adeeb648
   }
 }
 
