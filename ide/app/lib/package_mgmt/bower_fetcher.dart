// Copyright (c) 2014, Google Inc. Please see the AUTHORS file for details.
// All rights reserved. Use of this source code is governed by a BSD-style
// license that can be found in the LICENSE file.

/**
 * Bower package fetcher.
 */

// TODO(ussuri): Add comments.

library spark.package_mgmt.bower_fetcher;

import 'dart:async';
import 'dart:convert' show JSON;

import 'package:archive/archive.dart' as arc;
import 'package:chrome/chrome_app.dart' as chrome;
import 'package:logging/logging.dart';

import '../enum.dart';
import '../jobs.dart';
import '../scm.dart';
import '../utils.dart' as util;
import '../../spark_flags.dart';

final Logger _logger = new Logger('spark.bower_fetcher');

class FetchMode extends Enum<String> {
  const FetchMode._(String val) : super(val);

  String get enumName => 'FetchMode';

  static const INSTALL = const FetchMode._('INSTALL');
  static const UPGRADE = const FetchMode._('UPGRADE');
}

class _PrepareDirRes {
  chrome.DirectoryEntry entry;
  bool existed;
  _PrepareDirRes(this.entry, this.existed);
}

class BowerFetcher {
  static final _ZIP_TOP_LEVEL_DIR_RE = new RegExp('[^/]*\/');

  static final ScmProvider _git = getProviderType('git');

  final chrome.DirectoryEntry _packagesDir;
  final String _packageSpecFileName;
  final ProgressMonitor _monitor;

  final Map<String, _Package> _allDeps = {};

  final _alteredDepsComments = new Set<String>();
  final _unresolvedDepsComments = new Set<String>();
  final _ignoredDepsComments = new Set<String>();

  BowerFetcher(this._packagesDir, this._packageSpecFileName, this._monitor);

  Future fetchDependencies(chrome.ChromeFileEntry specFile, FetchMode mode) {
    _allDeps.clear();
    _alteredDepsComments.clear();
    _unresolvedDepsComments.clear();
    _ignoredDepsComments.clear();

    return _gatherAllDeps(
        _readLocalSpecFile(specFile), specFile.fullPath
    ).then((_) {
      return _fetchAllDeps(mode);
    }).then((deps) {
      _maybePrintResolutionComments();
      return deps;
    });
  }

  Future _gatherAllDeps(Future<String> specGetter, String specDesc) {
    _monitor.start("Getting Bower packages…");

    return specGetter.then((String spec) {
      List<_Package> deps;
      try {
        deps = _parseDepsFromSpec(spec);
      } catch (e) {
        // TODO(ussuri): Perhaps differentiate between the user's own bower.json
        // (a hard error with a modal popup) and dependency bower.json's (a soft
        // error with just a progress bar notification).
        throw "Error parsing Bower spec file ($specDesc): $e";
      }

      List<Future> futures = [];

      deps.forEach((_Package package) {
        // TODO(ussuri): Handle conflicts: same name, but different paths.
        if (!_allDeps.containsKey(package.name)) {
          _allDeps[package.name] = package;

          // Recurse into sub-dependencies.
          futures.add(
              _gatherAllDeps(
                  _readRemoteSpecFile(package), 'for package "${package.path}"'));
        }
      });

      // Download all the packages in parallel; also, failure to download some
      // don't affect the others.
      return Future.wait(futures);
    });
  }

  Future _fetchAllDeps(FetchMode mode) {
    _monitor.start(
        "Getting Bower packages…",
        maxWork: _allDeps.length,
        format: ProgressFormat.N_OUT_OF_M);

    List<Future> futures = [];
    _allDeps.values.forEach((_Package package) {
      final Future f = _fetchPackage(package, mode)
          .catchError((e) => _logger.warning(e))
          .then((_) => _monitor.worked(1));
      futures.add(f);
    });
    return Future.wait(futures);
  }

  List<_Package> _parseDepsFromSpec(String spec) {
    // The local or remote spec file is empty of missing.
    if (spec.isEmpty) return [];

    Map<String, dynamic> specMap;
    try {
      specMap = JSON.decode(spec);
    } on FormatException catch (e, s) {
      _logger.warning("Bad package spec: $e\n$spec");
      return [];
    }

    final Map<String, String> rawDeps = specMap['dependencies'];
    if (rawDeps == null) return [];

    List<_Package> deps = [];
    rawDeps.forEach((String name, String fullPath) {
      final _Package package = new _Package(name, fullPath);
      final String comment = package.resolutionComment;
      if (package.isUnresolved) {
        _unresolvedDepsComments.add(comment);
      } else if (package.isIgnored) {
        _ignoredDepsComments.add(comment);
      } else if (package.isResolved) {
        deps.add(package);
        if (comment.isNotEmpty) {
          _alteredDepsComments.add(comment);
        }
      }
    });
    return deps;
  }

  Future<String> _readLocalSpecFile(chrome.ChromeFileEntry file) {
    return file.readText().catchError((e) =>
        throw "Failed to read '${file.fullPath}': $e");
  }

  Future<String> _readRemoteSpecFile(_Package package) {
    final String url = package.getSingleFileUrl(_packageSpecFileName);
    return util.downloadFileViaXhr(url).catchError((e) =>
        throw "Failed to load $_packageSpecFileName for '${package.name}': $e");
  }

  Future _fetchPackage(_Package package, FetchMode mode) {
<<<<<<< HEAD
=======
    // TEMP: Leave both options for now for experimentation.
>>>>>>> cdb8ae2e
    final Function fetchPackageFunc =
        SparkFlags.bowerUseGitClone ? _fetchPackageViaGit : _fetchPackageViaZip;

    return _preparePackageDir(package, mode).then((_PrepareDirRes res) {
      if (!res.existed && mode == FetchMode.INSTALL) {
        // _preparePackageDir created the directory.
        return fetchPackageFunc(package, res.entry);
      } else if (!res.existed && mode == FetchMode.UPGRADE) {
        // _preparePackageDir created the directory.
        // TODO(ussuri): Verify that installing missing packages is what
        // 'bower update' really does (maybe it just updates existing ones).
        return fetchPackageFunc(package, res.entry);
      } else if (res.existed && mode == FetchMode.INSTALL) {
        // Skip fetching (don't even try to analyze the directory's contents).
        return new Future.value();
      } else if (res.existed && mode == FetchMode.UPGRADE) {
        // TODO(ussuri): #1694 - when fixed, switch to using 'git pull'.
        return fetchPackageFunc(package, res.entry);
      } else {
        throw new StateError('Unhandled case');
      }
    });
  }

  /**
   * Prepares a destination directory for a package about to be fetched:
   * - when installing packages, skips the directory if already exists;
   * - when upgrading packages, cleans the directory if already exists;
   * - when the directory doesn't yet exists, creates it in both modes;
   * - in all cases, returns the [DirectoryEntry] of the existing or created
   *   directory in the [entry] field of the returned value, and sets the
   *   [existed] field accordingly.
   */
  Future<_PrepareDirRes> _preparePackageDir(_Package package, FetchMode mode) {
    final completer = new Completer();

    _packagesDir.getDirectory(package.name).then((chrome.DirectoryEntry dir) {
      // TODO(ussuri): #1694 - when fixed, leave just the 'true' branch.
      if (mode == FetchMode.INSTALL) {
        completer.complete(new _PrepareDirRes(dir, true));
      } else {
        dir.removeRecursively().then((_) {
          _createPackageDir(package).then((chrome.DirectoryEntry dir2) {
            completer.complete(new _PrepareDirRes(dir2, true));
          });
        });
      }
    }, onError: (_) {
      _createPackageDir(package).then((chrome.DirectoryEntry dir) {
        completer.complete(new _PrepareDirRes(dir, false));
      });
    });

    return completer.future;
  }

  Future<chrome.DirectoryEntry> _createPackageDir(_Package package) {
    return _packagesDir.createDirectory(package.name, exclusive: true)
        .catchError((e) {
      throw "Couldn't create directory for package '${package.name}': $e";
    });
  }

  Future _fetchPackageViaGit(_Package package, chrome.DirectoryEntry dir) {
    final String url = package.getCloneUrl();
    return _git.clone(url, dir, branchName: package.branch).catchError((e) {
      throw "Failed to clone package '${package.name}': $e";
    });
  }

  Future _fetchPackageViaZip(_Package package, chrome.DirectoryEntry dir) {
    final String url = package.getZipUrl();
    return util.downloadFileViaXhr(url).then((String fileText) {
      return _inflateArchive(fileText.codeUnits, dir);
    }).catchError((e) {
      throw "Failed to download zipped package '${package.name}': $e";
    });
  }

  Future _inflateArchive(List<int> bytes, chrome.DirectoryEntry dir) {
    // For some reason, [bytes], in particular obtained via an XHR, need
    // to be cleansed first; otherwise, [ArchiveFile.content] below hangs.
    final List<int> cleansedBytes = bytes.map((b) => b & 0xff).toList();
    final arc.Archive archive =
        new arc.ZipDecoder().decodeBytes(cleansedBytes, verify: false);
<<<<<<< HEAD
    // Sequentially write files in the archive to [dir].
    // TODO(ussuri): Consider doing  this in parallel using [Future.wait], as
    // [_writeArchiveFile] does both I/O and CPU (for decompression). Also,
    // that would make writes independent from each other.
=======
>>>>>>> cdb8ae2e
    return Future.forEach(archive.files, (arc.ArchiveFile file) {
      _writeArchiveFile(file, dir);
    });
  }

  Future _writeArchiveFile(arc.ArchiveFile file, chrome.DirectoryEntry dir) {
    // NOTE: [ArchiveFile.isFile] always returns true (bug?). Use a workaround.
    if (file.size == 0 && file.name.endsWith('/')) {
      // GitHub archives always contain a top level directory named
      // <package_name>-<branch>. We're not interested in it.
<<<<<<< HEAD
      // We also don't have to create any sub-directories: [_writeFile] will.
=======
>>>>>>> cdb8ae2e
      return new Future.value();
    } else {
      // Same as above: strip the top level directory from the file name.
      String fileName = file.name.replaceFirst(_ZIP_TOP_LEVEL_DIR_RE, '');
      return _writeFile(fileName, file.content, dir);
    }
  }

  Future _writeFile(String path, List<int> bytes, chrome.DirectoryEntry dir) {
    return dir.createFile(path, exclusive: false).then(
        (chrome.ChromeFileEntry entry) {
      final buffer = new chrome.ArrayBuffer.fromBytes(bytes);
      return entry.writeBytes(buffer);
    });
  }

  void _maybePrintResolutionComments() {
    if (_alteredDepsComments.isNotEmpty) {
      _logger.info(
'''
Some dependencies have been altered from the original spec:

  ${_alteredDepsComments.join('\n  ')}

'''
      );
    }

    if (_ignoredDepsComments.isNotEmpty) {
      _logger.info(
'''
Some dependencies have been ignored:

  ${_ignoredDepsComments.join('\n  ')}

'''
      );
    }

    if (_unresolvedDepsComments.isNotEmpty) {
      _logger.warning(
'''
Some dependencies could not be resolved and have been skipped. 
To fix, add or modify the following entry in .spark.json under your workspace 
directory: 

  "bower-override-dependencies": {
    ${_unresolvedDepsComments.join('\n    ')}
  }

Alternatively, you can have any dependency ignored by adding its name to 
the following list in .spark.json:

  "bower-ignore-dependencies": [
  ]

Finally, you can also map unsupported complex versions to latest stable 
by adding the following to .spark.json:

  "bower-map-complex-ver-to-latest-stable": true
'''
      );
    }
  }
}

abstract class _Resolution extends Enum<String> {
  const _Resolution._(String val) : super(val);
  String get comment => value;
}

class _Resolved extends _Resolution {
  const _Resolved._(String val) : super._(val);
  String get enumName => '_Resolved';

  static const USED_AS_IS = const _Resolved._('');
  static const STAR_PATH_MAPPED = const _Resolved._(
      '"*" path resolved using mappings from config files');
  static const NORMAL_PATH_OVERRIDDEN = const _Resolved._(
      'original path overridden using mappings from config files');
  static const COMPLEX_VERSION_DEFAULTED = const _Resolved._(
      'unsupported version spec defaulted to latest "master"');
}

class _Unresolved extends _Resolution {
  const _Unresolved._(String val) : super._(val);
  String get enumName => '_Unresolved';

  static const MALFORMED_SPEC = const _Unresolved._(
      'unrecognized dependency specification; replace with a supported one');
  static const STAR_PATH = const _Unresolved._(
      'replace "*" path with an explicit one');
  static const COMPLEX_VERSION = const _Unresolved._(
      'replace complex version with a simple one');
}

class _Ignored extends _Resolution {
  const _Ignored._(String val) : super._(val);
  String get enumName => '_Ignored';

  static const PER_CONFIG_DIRECTIVE = const _Ignored._(
      'ignored per directive in config file(s)');
}

class _Package {
  // TODO(ussuri): The below handles only short-hand package names that assume
  // GitHub as the root location. In actuality, Bower supports a lot more
  // formats, including paths to local git repos and explicit GitHub URLs.
  // Handle at least those two.

  /// E.g.: "Polymer", "Polymer/core-elements".
  static const _PACKAGE_PATH = r"[-\w./]+";
  /// Direct branch, e.g. "master", "1.2.3", "1.2.3-pre.4".
  static const _PACKAGE_BRANCH_SIMPLE = r"[-\w.]+";
  /// Direct branch or a branch range in semver format, a superset of the above,
  /// adds e.g. "'>=1.2.3 <2.0.0'", "^1.2.3", "1.2.*", "'1.2.3 - 1.3.5'", "~1.2.3".
  /// See http://semver.org.
  // TODO(ussuri): More precise regexp; some preliminary input from semver.org:
  // r'(\d+)\.(\d+)\.(\d+)(?:-([\dA-Za-z-]+(?:\.[\dA-Za-z-]+)*))?(?:\+[\dA-Za-z-]+)?';
  static const _PACKAGE_BRANCH_FULL = r"'?[-\w.^=><~* ]+'?";
  /// Accept the full branch spec in the input, e.g.: "Polymer/polymer#master",
  /// "Polymer/polymer#^1.2.3", "Polymer/polymer#'>=1.2.3 <1.4.5'".
  /// The actually supported branch specs are determined by the code below.
  static const _PACKAGE_SPEC = "^($_PACKAGE_PATH)(?:#($_PACKAGE_BRANCH_FULL))?\$";

  static final _PACKAGE_BRANCH_SIMPLE_REGEXP = new RegExp(_PACKAGE_BRANCH_SIMPLE);
  static final _PACKAGE_SPEC_REGEXP = new RegExp(_PACKAGE_SPEC);

  static const _GITHUB_ROOT_URL = 'https://github.com';
  static const _GITHUB_USER_CONTENT_URL = 'https://raw.githubusercontent.com';

  String name;
  String fullPath;
  String path;
  String branch;

  _Resolution resolution;

  bool get isResolved => resolution is _Resolved;
  bool get isUnresolved => resolution is _Unresolved;
  bool get isIgnored => resolution is _Ignored;

  _Package(this.name, this.fullPath) {
    if (SparkFlags.bowerIgnoredDeps != null &&
        SparkFlags.bowerIgnoredDeps.contains(name)) {
      resolution = _Ignored.PER_CONFIG_DIRECTIVE;
      return;
    }

    if (fullPath == '*') {
      // Handle "*" in the dependency path (== "retrieve from Bower registry").
      // TODO(ussuri): At a minumum, implement extracting package info from Bower.
      if (SparkFlags.bowerOverriddenDeps == null) {
        resolution = _Unresolved.STAR_PATH;
        return;
      }
      final String mappedPath = SparkFlags.bowerOverriddenDeps[name];
      if (mappedPath == null) {
        resolution = _Unresolved.STAR_PATH;
        return;
      }
      resolution = _Resolved.STAR_PATH_MAPPED;
      fullPath = mappedPath;
    } else {
      // If the path is not "*", still look if the dependency is overridden.
      if (SparkFlags.bowerOverriddenDeps != null) {
        final String mappedPath = SparkFlags.bowerOverriddenDeps[name];
        if (mappedPath != null) {
          fullPath = mappedPath;
          resolution = _Resolved.NORMAL_PATH_OVERRIDDEN;
        }
      }
    }

    // Extract path and branch/version from fullPath.
    final Match match = _PACKAGE_SPEC_REGEXP.matchAsPrefix(fullPath);
    if (match == null) {
      resolution = _Unresolved.MALFORMED_SPEC;
      return;
    }

    path = match.group(1);
    branch = match.group(2);

    // Resolve the branch.
    if (branch == null) {
      // Default to the latest stable.
      branch = 'master';
    } else {
      if (_PACKAGE_BRANCH_SIMPLE_REGEXP.matchAsPrefix(branch) == null) {
        // This is an extended semver version or version range.
        if (SparkFlags.bowerMapComplexVerToLatestStable) {
          resolution = _Resolved.COMPLEX_VERSION_DEFAULTED;
          branch = 'master';
        } else {
          // TODO(ussuri): Add full support for semver versions and ranges.
          resolution = _Unresolved.COMPLEX_VERSION;
          return;
        }
      }
    }

    if (resolution == null) {
      resolution = _Resolved.USED_AS_IS;
    }
  }

  bool operator==(_Package another) =>
      path == another.path && branch == another.branch;

  String getCloneUrl() =>
      '$_GITHUB_ROOT_URL/$path';

  String getZipUrl() =>
      '$_GITHUB_ROOT_URL/$path/archive/$branch.zip';

  String getSingleFileUrl(String remoteFilePath) =>
      '$_GITHUB_USER_CONTENT_URL/$path/$branch/$remoteFilePath';

  String get spec => '"$name": "$fullPath"';

  String get resolutionComment {
    return resolution == _Resolved.USED_AS_IS ?
        '' : '$spec, <== ${resolution.comment}';
  }
}<|MERGE_RESOLUTION|>--- conflicted
+++ resolved
@@ -168,10 +168,7 @@
   }
 
   Future _fetchPackage(_Package package, FetchMode mode) {
-<<<<<<< HEAD
-=======
     // TEMP: Leave both options for now for experimentation.
->>>>>>> cdb8ae2e
     final Function fetchPackageFunc =
         SparkFlags.bowerUseGitClone ? _fetchPackageViaGit : _fetchPackageViaZip;
 
@@ -257,13 +254,10 @@
     final List<int> cleansedBytes = bytes.map((b) => b & 0xff).toList();
     final arc.Archive archive =
         new arc.ZipDecoder().decodeBytes(cleansedBytes, verify: false);
-<<<<<<< HEAD
     // Sequentially write files in the archive to [dir].
     // TODO(ussuri): Consider doing  this in parallel using [Future.wait], as
     // [_writeArchiveFile] does both I/O and CPU (for decompression). Also,
     // that would make writes independent from each other.
-=======
->>>>>>> cdb8ae2e
     return Future.forEach(archive.files, (arc.ArchiveFile file) {
       _writeArchiveFile(file, dir);
     });
@@ -274,10 +268,7 @@
     if (file.size == 0 && file.name.endsWith('/')) {
       // GitHub archives always contain a top level directory named
       // <package_name>-<branch>. We're not interested in it.
-<<<<<<< HEAD
       // We also don't have to create any sub-directories: [_writeFile] will.
-=======
->>>>>>> cdb8ae2e
       return new Future.value();
     } else {
       // Same as above: strip the top level directory from the file name.
