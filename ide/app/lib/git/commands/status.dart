--- conflicted
+++ resolved
@@ -10,11 +10,8 @@
 
 import 'constants.dart';
 import 'index.dart';
-<<<<<<< HEAD
 import '../exception.dart';
-=======
 import '../file_operations.dart';
->>>>>>> e534b2ae
 import '../objectstore.dart';
 import '../utils.dart';
 
@@ -110,20 +107,13 @@
    * usage in the future.
    */
   static Future isWorkingTreeClean(ObjectStore store) {
-<<<<<<< HEAD
-    return _getFileStatusesForTypes(store, [FileStatusType.MODIFIED,
-        FileStatusType.STAGED]).then((r) {
-      if (!r.isEmpty) {
-        new GitException(GitErrorConstants.GIT_WORKING_TREE_NOT_CLEAN);
-=======
+
     return store.index.updateIndex(true).then((_) {
-     Map<String, FileStatus> statuses = _getFileStatusesForTypes(store,
-         [FileStatusType.MODIFIED, FileStatusType.STAGED]);
-      if (!statuses.isEmpty) {
-        //TODO(grv) : throw custom exception.
-        throw "Uncommitted changes in the working tree.";
->>>>>>> e534b2ae
-      }
+      Map<String, FileStatus> statueses = _getFileStatusesForTypes(store,
+          [FileStatusType.MODIFIED, FileStatusType.STAGED]);
+        if (statueses.isNotEmpty) {
+          new GitException(GitErrorConstants.GIT_WORKING_TREE_NOT_CLEAN);
+        }
     });
   }
 
