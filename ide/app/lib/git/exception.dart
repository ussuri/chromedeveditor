--- conflicted
+++ resolved
@@ -49,7 +49,7 @@
   static final String GIT_PUSH_NON_FAST_FORWARD = "git.push_non_fast_forward";
 
   static final String GIT_OBJECT_STORE_CORRUPTED = "git.object_store_corrupted";
-<<<<<<< HEAD
+
   static final String GIT_COMMIT_NO_CHANGES = "git.commit_no_changes";
 
   static final String GIT_FETCH_UP_TO_DATE = "git.fetch_up_to_date";
@@ -58,14 +58,8 @@
 
   static final String GIT_INVALID_REPO_URL = "git.invalid_repo_url";
   static final String GIT_FILE_STATUS_TYPE_UNKNOWN = "git.file_status_type_unknown";
-=======
-  static final String GIT_AUTH_REQUIRED = "git.auth_required";
-  static final String GIT_HTTP_404_ERROR = "git.http_404_error";
-  static final String GIT_INVALID_REPO_URL = "git.invalid_repo_url";
   static final String GIT_UNCOMMITTED_CHANGES_IN_TREE
       = "git.uncommitted_changes_in_tree";
-  static final String GIT_COMMIT_NO_CHANGES = "git.commit_no_changes";
->>>>>>> 09c81e0e
   static final String GIT_SUBMODULES_NOT_YET_SUPPORTED
       = "git.submodules_not_yet_supported";
 }