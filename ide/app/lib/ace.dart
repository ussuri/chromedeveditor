--- conflicted
+++ resolved
@@ -21,8 +21,8 @@
 /**
  * A wrapper around an Ace editor instance.
  */
-<<<<<<< HEAD
 class AceContainer {
+  static final KEY_BINDINGS = ace.KeyboardHandler.BINDINGS;
   // 2 light themes, 4 dark ones.
   static final THEMES = [
       'textmate', 'tomorrow',
@@ -32,13 +32,6 @@
   /**
    * The container for the Ace editor.
    */
-=======
-class AceEditor {
-  static final KEY_BINDINGS = ace.KeyboardHandler.BINDINGS;
-  static final THEMES = ['ambiance', 'monokai', 'pastel_on_dark', 'textmate'];
-
-  /// The element to put the editor in.
->>>>>>> 959f387e
   final Element parentElement;
 
   ace.Editor _aceEditor;
