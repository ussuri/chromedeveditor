--- conflicted
+++ resolved
@@ -332,7 +332,7 @@
    */
   final html.Element parentElement;
   final AceManagerDelegate delegate;
-  final PreferenceStore _prefs;
+  final SparkPreferences _prefs;
 
   Outline outline;
 
@@ -356,11 +356,7 @@
   AceManager(this.parentElement,
              this.delegate,
              svc.Services services,
-<<<<<<< HEAD
-             SparkPreferences prefs) {
-=======
              this._prefs) {
->>>>>>> d523b45c
     ace.implementation = ACE_PROXY_IMPLEMENTATION;
     _aceEditor = ace.edit(parentElement);
     _aceEditor.renderer.fixedWidthGutter = true;
@@ -421,14 +417,8 @@
     }
   }
 
-<<<<<<< HEAD
-  void _setupOutline(SparkPreferences prefs) {
-    outline = new Outline(_analysisService, parentElement, prefs.prefStore);
-=======
-  void setupOutline(html.DivElement element) {
-    outline = new Outline(_analysisService, element, _prefs);
->>>>>>> d523b45c
-
+  void setupOutline(SparkPreferences prefs) {
+    outline = new Outline(_analysisService, parentElement, _prefs.prefStore);
     outline.onChildSelected.listen((OutlineItem item) {
       ace.Point startPoint =
           currentSession.document.indexToPosition(item.nameStartOffset);
