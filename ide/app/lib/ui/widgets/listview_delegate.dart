--- conflicted
+++ resolved
@@ -41,7 +41,6 @@
    * indexes `rowIndexes` are selected.
    */
   void listViewSelectedChanged(ListView view,
-<<<<<<< HEAD
                                List<int> rowIndexes);
 
   /**
@@ -51,10 +50,6 @@
    * Unique id `uid` is the node id.
    */
   bool listViewRowClicked(Event event, int rowIndex);
-=======
-                               List<int> rowIndexes,
-                               Event event) {}
->>>>>>> 5e1ee41d
 
   /**
    * The implementation of this method will be run when the cell at the given
