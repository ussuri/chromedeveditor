--- conflicted
+++ resolved
@@ -280,7 +280,6 @@
         _rowIndexesToNodeUIDs(rowIndexes),
         event);
   }
-<<<<<<< HEAD
   
   bool listViewKeyDown(KeyboardEvent event) {
     int keyCode = event.which;
@@ -306,9 +305,6 @@
     if (!expand) {
       _cleanSelection();
     }
-  }
-  
-=======
 
   void listViewContextMenu(ListView view,
                            List<int> rowIndexes,
@@ -319,8 +315,7 @@
         _rows[rowIndex].nodeUID,
         event);
   }
-
->>>>>>> 5e1ee41d
+  
   String listViewDropEffect(ListView view, MouseEvent event) {
     String nodeUID = null;
     if (_currentDragOverCell != null) {
