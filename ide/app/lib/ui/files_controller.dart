// Copyright (c) 2013, Google Inc. Please see the AUTHORS file for details.
// All rights reserved. Use of this source code is governed by a BSD-style
// license that can be found in the LICENSE file.

/**
 * This class implements the controller for the list of files.
 */
library spark.ui.widgets.files_controller;

import 'dart:async';
import 'dart:convert' show JSON;
import 'dart:html' as html;

import 'package:bootjack/bootjack.dart' as bootjack;

import 'utils/html_utils.dart';
import 'widgets/file_item_cell.dart';
import 'widgets/listview_cell.dart';
import 'widgets/treeview.dart';
import 'widgets/treeview_cell.dart';
import 'widgets/treeview_delegate.dart';
import '../actions.dart';
import '../event_bus.dart';
import '../preferences.dart' as preferences;
import '../scm.dart';
import '../workspace.dart';

class FilesControllerSelectionChangedEvent extends BusEvent {
  Resource resource;
  bool forceOpen;
  bool replaceCurrent;
  bool switchesTab;

  FilesControllerSelectionChangedEvent(
      this.resource,
      {this.forceOpen: false,
       this.replaceCurrent: true,
       this.switchesTab: true});

  BusEventType get type => BusEventType.FILES_CONTROLLER__SELECTION_CHANGED;
}

class FilesControllerPersistTabEvent extends BusEvent {
  File file;

  FilesControllerPersistTabEvent(this.file);

  BusEventType get type => BusEventType.FILES_CONTROLLER__PERSIST_TAB;
}

class FilesController implements TreeViewDelegate {
  // TreeView that's used to show the workspace.
  TreeView _treeView;
  // Workspace that references all the resources.
  final Workspace _workspace;
  // Used to get a list of actions in the context menu for a resource.
  final ActionManager _actionManager;
  // The SCMManager is used to help us decorate files with their SCM status.
  final ScmManager _scmManager;
  // List of top-level resources.
  final List<Resource> _files = [];
  // Map of node UIDs to the resources of the workspace for a quick lookup.
  final Map<String, Resource> _filesMap = {};
  // Cache of sorted children of nodes.
  final Map<String, List<String>> _childrenCache = {};
  // Preferences where to store tree expanded/collapsed state.
  final preferences.PreferenceStore localPrefs = preferences.localStore;
  // The event bus to post events for file selection in the tree.
  final EventBus _eventBus;
  // HTML container for the context menu.
  html.Element _menuContainer;
  // Filter the list of files by filename containing this string.
  String _filterString;
  // List of filtered top-level resources.
  List<Resource> _filteredFiles;
  // Sorted children of nodes.
  Map<String, List<String>> _filteredChildrenCache;

  FilesController(this._workspace,
                  this._actionManager,
                  this._scmManager,
                  this._eventBus,
                  this._menuContainer,
                  html.Element fileViewArea) {
    _treeView = new TreeView(fileViewArea, this);
    _treeView.dropEnabled = true;
    _treeView.draggingEnabled = true;

    _workspace.whenAvailable().then((_) => _addAllFiles());

    _workspace.onResourceChange.listen((event) {
      bool hasAddsDeletes = event.changes.any((d) => d.isAdd || d.isDelete);
      if (hasAddsDeletes) _processEvents(event);
    });

    _workspace.onMarkerChange.listen((_) => _processMarkerChange());
    _scmManager.onStatusChange.listen((_) => _processScmChange());
  }

  bool isFileSelected(Resource file) {
    return _treeView.selection.contains(file.uuid);
  }

  List<Resource> _currentFiles() {
    return _filteredFiles != null ?  _filteredFiles : _files;
  }

   Map<String, List<String>> _currentChildrenCache() {
    return  _filteredChildrenCache != null ? _filteredChildrenCache : _childrenCache;
  }

  void selectFile(Resource file, {bool forceOpen: false}) {
    if (_currentFiles().isEmpty) {
      return;
    }

    List parents = _collectParents(file, []);

    parents.forEach((Container container) {
      if (!_treeView.isNodeExpanded(container.uuid)) {
        _treeView.setNodeExpanded(container.uuid, true);
      }
    });

    _treeView.selection = [file.uuid];
    _treeView.scrollIntoNode(file.uuid, html.ScrollAlignment.CENTER);
    _eventBus.addEvent(
        new FilesControllerSelectionChangedEvent(
            file, forceOpen: forceOpen));
  }

  void selectFirstFile({bool forceOpen: false}) {
    if (_currentFiles().isEmpty) {
      return;
    }
    selectFile(_currentFiles()[0], forceOpen: forceOpen);
  }

  void setFolderExpanded(Container resource) {
    for (Container container in _collectParents(resource, [])) {
      if (!_treeView.isNodeExpanded(container.uuid)) {
        _treeView.setNodeExpanded(container.uuid, true);
      }
    }

    _treeView.setNodeExpanded(resource.uuid, true);
  }

  // Implementation of [TreeViewDelegate] interface.

  bool treeViewHasChildren(TreeView view, String nodeUid) {
    if (nodeUid == null) {
      return true;
    } else {
      return (_filesMap[nodeUid] is Container);
    }
  }

  int treeViewNumberOfChildren(TreeView view, String nodeUid) {
    if (nodeUid == null) {
      return _currentFiles().length;
    } else if (_filesMap[nodeUid] is Container) {
      _cacheChildren(nodeUid);
      if (_currentChildrenCache()[nodeUid] == null) {
        return 0;
      }
      return _currentChildrenCache()[nodeUid].length;
    } else {
      return 0;
    }
  }

  String treeViewChild(TreeView view, String nodeUid, int childIndex) {
    if (nodeUid == null) {
      return _currentFiles()[childIndex].uuid;
    } else {
      _cacheChildren(nodeUid);
      return _currentChildrenCache()[nodeUid][childIndex];
    }
  }

  List<Resource> getSelection() {
    List resources = [];
    _treeView.selection.forEach((String nodeUid) {
      resources.add(_filesMap[nodeUid]);
    });
    return resources;
  }

  ListViewCell treeViewCellForNode(TreeView view, String nodeUid) {
    Resource resource = _filesMap[nodeUid];
    assert(resource != null);
    FileItemCell cell = new FileItemCell(resource);
    if (resource is Folder) {
      cell.acceptDrop = true;
    }
    _updateScmInfo(cell);
    return cell;
  }

  int treeViewHeightForNode(TreeView view, String nodeUid) => 20;

  void treeViewSelectedChanged(TreeView view,
                               List<String> nodeUids) {
    if (nodeUids.isNotEmpty) {
      Resource resource = _filesMap[nodeUids.first];
      _eventBus.addEvent(
          new FilesControllerSelectionChangedEvent(
              resource, forceOpen: true, replaceCurrent: true));
    }
  }

  bool treeViewRowClicked(html.MouseEvent event, String uid) {
    if (uid == null) {
      return true;
    }

    Resource resource = _filesMap[uid];
    if (resource is File) {
      bool altKeyPressed = event.altKey;
      bool shiftKeyPressed = event.shiftKey;
      bool ctrlKeyPressed = event.ctrlKey;

      // Open in editor only if alt key or no modifier key is down.  If alt key
      // is pressed, it will open a new tab.
      if (altKeyPressed && !shiftKeyPressed && !ctrlKeyPressed) {
        _eventBus.addEvent(
            new FilesControllerSelectionChangedEvent(
                resource, forceOpen: true, replaceCurrent: false));
        return false;
      }
    }

    return true;
  }

  void treeViewDoubleClicked(TreeView view,
                             List<String> nodeUids,
                             html.Event event) {
<<<<<<< HEAD
    if (nodeUids.length == 1 && _filesMap[nodeUids.first] is Container) {
      view.toggleNodeExpanded(nodeUids.first, animated: true);
=======
    if (nodeUIDs.length == 1) {
      Resource resource = _filesMap[nodeUIDs.first];
      if (resource is Container) {
        view.toggleNodeExpanded(nodeUIDs.first, animated: true);
      } else if (resource is File) {
        _eventBus.addEvent(new FilesControllerPersistTabEvent(resource));
      }
>>>>>>> 476262b2
    }
  }

  void treeViewContextMenu(TreeView view,
                           List<String> nodeUids,
                           String nodeUid,
                           html.Event event) {
    cancelEvent(event);
    Resource resource = _filesMap[nodeUid];
    FileItemCell cell = new FileItemCell(resource);
    _showMenuForEvent(cell, event, resource);
  }

  String treeViewDropEffect(TreeView view,
                            html.DataTransfer dataTransfer,
                            String nodeUid) {
    if (dataTransfer.types.contains('Files')) {
      if (nodeUid == null) {
        // Importing to top-level is not allowed for now.
        return "none";
      } else {
        // Import files into a folder.
        return "copy";
      }
    } else {
      // Move files inside top-level folder.
      return "move";
    }
  }

  String treeViewDropCellsEffect(TreeView view,
                                 List<String> nodesUIDs,
                                 String nodeUid) {
    if (nodeUid == null) {
      return "none";
    }
    if (_isDifferentProject(nodesUIDs, nodeUid)) {
      return "copy";
    } else {
      if (_isValidMove(nodesUIDs, nodeUid)) {
        return "move";
      } else {
        return "none";
      }
    }
  }

  void treeViewDrop(TreeView view, String nodeUid, html.DataTransfer dataTransfer) {
    Folder destinationFolder = _filesMap[nodeUid] as Folder;
    for (html.File file in dataTransfer.files) {
      html.FileReader reader = new html.FileReader();
      reader.onLoadEnd.listen((html.ProgressEvent event) {
        destinationFolder.createNewFile(file.name).then((File file) {
          file.setBytes(reader.result);
        });
      });
      reader.readAsArrayBuffer(file);
    }
  }

  bool _isDifferentProject(List<String> nodesUIDs, String targetNodeUID) {
    if (targetNodeUID == null) {
      return false;
    }
    Resource destination = _filesMap[targetNodeUID];
    Project destinationProject = destination is Project ? destination :
        destination.project;
    for (String nodeUid in nodesUIDs) {
      Resource node = _filesMap[nodeUid];
      // Check if the resource have the same top-level container.
      if (node.project == destinationProject) {
        return false;
      }
    }
    return true;
  }

  // Returns true if the move is valid:
  // - We don't allow moving a file to its parent since it's a no-op.
  // - We don't allow moving an ancestor folder to one of its descendant.
  bool _isValidMove(List<String> nodesUIDs, String targetNodeUID) {
    if (targetNodeUID == null) {
      return false;
    }
    Resource destination = _filesMap[targetNodeUID];
    // Collect list of ancestors of the destination.
    Set<String> ancestorsUIDs = new Set();
    Resource currentNode = destination;
    while (currentNode != null) {
      ancestorsUIDs.add(currentNode.uuid);
      currentNode = currentNode.parent;
    }
    // Make sure that source items are not one of them.
    for (String nodeUid in nodesUIDs) {
      if (ancestorsUIDs.contains(nodeUid)) {
        // Unable to move this file.
        return false;
      }
    }

    Project destinationProject = destination is Project ? destination :
        destination.project;
    for (String nodeUid in nodesUIDs) {
      Resource node = _filesMap[nodeUid];
      // Check whether a resource is moved to its current directory, which would
      // make it a no-op.
      if (node.parent == destination) {
        // Unable to move this file.
        return false;
      }
      // Check if the resource have the same top-level container.
      if (node.project != destinationProject) {
        return false;
      }
    }

    return true;
  }

  void treeViewDropCells(TreeView view,
                         List<String> nodesUIDs,
                         String targetNodeUID) {
    Folder destination = _filesMap[targetNodeUID] as Folder;
    if (_isDifferentProject(nodesUIDs, targetNodeUID)) {
      List<Future> futures = [];
      for (String nodeUid in nodesUIDs) {
        Resource res = _filesMap[nodeUid];
        futures.add(destination.importResource(res));
      }
      Future.wait(futures).catchError((e) {
        _eventBus.addEvent(
            new ErrorMessageBusEvent('Error while importing files', e));
      });
    } else {
      if (_isValidMove(nodesUIDs, targetNodeUID)) {
        _workspace.moveTo(nodesUIDs.map((f) => _filesMap[f]).toList(), destination);
      }
    }
  }

  bool treeViewAllowsDropCells(TreeView view,
                               List<String> nodesUIDs,
                               String destinationNodeUID) {
    if (_isDifferentProject(nodesUIDs, destinationNodeUID)) {
      return true;
    } else {
      return _isValidMove(nodesUIDs, destinationNodeUID);
    }
  }

  bool treeViewAllowsDrop(TreeView view,
                          html.DataTransfer dataTransfer,
                          String destinationNodeUID) {
    if (destinationNodeUID == null) {
      return false;
    }
    return dataTransfer.types.contains('Files');
  }

  /*
   * Drawing the drag image.
   */

  // Constants to draw the drag image.

  // Font for the filenames in the stack.
  final String stackItemFontName = '15px Helvetica';
  // Font for the counter.
  final String counterFontName = '12px Helvetica';
  // Basic height of an item in the stack.
  final int stackItemHeight = 30;
  // Stack item radius.
  final int stackItemRadius = 15;
  // Additional space for shadow.
  final int additionalShadowSpace = 10;
  // Space between stack and counter.
  final int stackCounterSpace = 5;
  // Stack item interspace.
  final int stackItemInterspace = 3;
  // Text padding in the stack item.
  final int stackItemPadding = 10;
  // Counter padding.
  final int counterPadding = 10;
  // Counter height.
  final int counterHeight = 20;
  // Stack item text vertical position
  final int stackItemTextPosition = 20;
  // Counter text vertical position
  final int counterTextPosition = 15;

  TreeViewDragImage treeViewDragImage(TreeView view,
                                      List<String> nodesUIDs,
                                      html.MouseEvent event) {
    if (nodesUIDs.length == 0) {
      return null;
    }

    // The generated image will show a stack of files. The first file will be
    // on the top of it.
    //
    // placeholderCount is the number of files other than the first file that
    // will be shown in the stack.
    // The number of files will also be shown in a badge if there's more than
    // one file.
    int placeholderCount = nodesUIDs.length - 1;

    // We will shows 4 placeholders maximum.
    if (placeholderCount >= 4) {
      placeholderCount = 4;
    }

    html.CanvasElement canvas = new html.CanvasElement();

    // Measure text size.
    html.CanvasRenderingContext2D context = canvas.getContext("2d");
    Resource resource = _filesMap[nodesUIDs.first];
    int stackLabelWidth = _getTextWidth(context, stackItemFontName, resource.name);
    String counterString = '${nodesUIDs.length}';
    int counterWidth =
        _getTextWidth(context, counterFontName, counterString);

    // Set canvas size.
    int globalHeight = stackItemHeight + placeholderCount *
        stackItemInterspace + additionalShadowSpace;
    canvas.width = stackLabelWidth + stackItemPadding * 2 + placeholderCount *
        stackItemInterspace + stackCounterSpace + counterWidth +
        counterPadding * 2 + additionalShadowSpace;
    canvas.height = globalHeight;

    context = canvas.getContext("2d");

    _drawStack(context, placeholderCount, stackLabelWidth, resource.name);
    if (placeholderCount > 0) {
      int x = stackLabelWidth + stackItemPadding * 2 + stackCounterSpace +
          placeholderCount * 2;
      int y = (globalHeight - additionalShadowSpace - counterHeight) ~/ 2;
      _drawCounter(context, x, y, counterWidth, counterString);
    }

    html.ImageElement img = new html.ImageElement();
    img.src = canvas.toDataUrl();
    return new TreeViewDragImage(img, event.offset.x, event.offset.y);
  }

  /**
   * Returns width of a text in pixels.
   */
  int _getTextWidth(html.CanvasRenderingContext2D context,
                    String fontName,
                    String text) {
    context.font = fontName;
    html.TextMetrics metrics = context.measureText(text);
    return metrics.width.toInt();
  }

  /**
   * Set the rendering shadow on the given context.
   */
  void _setShadow(html.CanvasRenderingContext2D context,
                  int blurSize,
                  String color,
                  int offsetX,
                  int offsetY) {
    context.shadowBlur = blurSize;
    context.shadowColor = color;
    context.shadowOffsetX = offsetX;
    context.shadowOffsetY = offsetY;
  }

  /**
   * Draw the stack.
   * `placeholderCount` is the number of items in the stack.
   * `stackLabelWidth` is the width of the text of the first stack item.
   * `stackLabel` is the string to show for the first stack item.
   */
  void _drawStack(html.CanvasRenderingContext2D context,
                  int placeholderCount,
                  int stackLabelWidth,
                  String stackLabel) {
    // Set shadows.
    _setShadow(context, 5, 'rgba(0, 0, 0, 0.3)', 0, 1);

    // Draws items of the stack.
    context.setFillColorRgb(255, 255, 255, 1);
    context.setStrokeColorRgb(128, 128, 128, 1);
    context.lineWidth = 1;
    for (int i = placeholderCount; i >= 0; i--) {
      html.Rectangle rect = new html.Rectangle(0.5 + i * stackItemInterspace,
          0.5 + i * stackItemInterspace,
          stackLabelWidth + stackItemPadding * 2,
          stackItemHeight);
      roundRect(context,
          rect,
          radius: stackItemRadius,
          fill: true,
          stroke: true);
    }

    // No shadows.
    _setShadow(context, 0, 'rgba(0, 0, 0, 0)', 0, 0);

    // Draw text in the stack item.
    context.font = stackItemFontName;
    context.setFillColorRgb(0, 0, 0, 1);
    context.fillText(stackLabel, stackItemPadding, stackItemTextPosition);
  }

  /**
   * Draw the counter and its bezel.
   *
   */
  void _drawCounter(html.CanvasRenderingContext2D context,
                    int x,
                    int y,
                    int counterWidth,
                    String counterString) {
    // Draw counter bezel.
    context.lineWidth = 3;
    context.setFillColorRgb(128, 128, 255, 1);
    html.Rectangle rect = new html.Rectangle(x,
        y,
        counterWidth + counterPadding * 2,
        counterHeight);
    roundRect(context, rect, radius: 10, fill: true, stroke: false);

    // Draw text of counter.
    context.font = counterFontName;
    context.setFillColorRgb(255, 255, 255, 1);
    context.fillText(counterString,
        x + counterPadding,
        y + counterTextPosition);
  }

  void treeViewSaveExpandedState(TreeView view) {
    localPrefs.setValue('FilesExpandedState',
        JSON.encode(_treeView.expandedState));
  }

  // Cache management for sorted list of resources.

  void _cacheChildren(String nodeUid) {
    if (_childrenCache[nodeUid] == null) {
      Container container = _filesMap[nodeUid];
      List<Resource> children =
          container.getChildren().where(_showResource).toList();
      // Sort folders first, then files.
      children.sort(_compareResources);
      _childrenCache[nodeUid] = children.map((r) => r.uuid).toList();
    }
  }

  void _clearChildrenCache() {
    _childrenCache.clear();
  }

  void _sortTopLevel() {
    _files.sort(_compareResources);
  }

  int _compareResources(Resource a, Resource b) {
    // Show top-level files before folders.
    if (a is File && b is Container) {
      return 1;
    } else if (a is Container && b is File) {
      return -1;
    } else {
      return a.name.toLowerCase().compareTo(b.name.toLowerCase());
    }
  }

  void _reloadData() {
    _clearChildrenCache();
    _treeView.reloadData();
  }

  // Processing workspace events.

  void _addAllFiles() {
    for (Resource resource in _workspace.getChildren()) {
      _files.add(resource);
      _recursiveAddResource(resource);
    }
    _sortTopLevel();
    localPrefs.getValue('FilesExpandedState').then((String state) {
      if (state != null) {
        _treeView.restoreExpandedState(JSON.decode(state));
      } else {
        _treeView.reloadData();
      }
    });
  }

  /**
   * Event handler for workspace events.
   */
  void _processEvents(ResourceChangeEvent event) {
    event.changes.where((d) => _showResource(d.resource)).forEach((change) {
      if (change.type == EventType.ADD) {
        var resource = change.resource;
        if (resource.isTopLevel) {
          _files.add(resource);
        }
        _filesMap[resource.uuid] = resource;
      } else if (change.type == EventType.DELETE) {
        var resource = change.resource;
        if (resource.isTopLevel) {
          _files.remove(resource);
        }
        _filesMap.remove(resource.uuid);
      } else if (change.type == EventType.CHANGE) {
        var resource = change.resource;
        _filesMap[resource.uuid] = resource;
      }
    });

    _sortTopLevel();
    _reloadData();
  }

  /**
   * Returns whether the given resource should be filtered from the Files view.
   */
  bool _showResource(Resource resource) => !resource.isScmPrivate();

  /**
   * Traverse all the created [FileItemCell]s, calling `updateFileStatus()`.
   */
  void _processMarkerChange() {
    for (String uid in _filesMap.keys) {
      TreeViewCell treeViewCell = _treeView.getTreeViewCellForUID(uid);

      if (treeViewCell != null) {
        FileItemCell fileItemCell = treeViewCell.embeddedCell;
        fileItemCell.updateFileStatus();
      }
    }
  }

  void _processScmChange() {
    for (String uid in _filesMap.keys) {
      TreeViewCell treeViewCell = _treeView.getTreeViewCellForUID(uid);
      if (treeViewCell != null) {
        _updateScmInfo(treeViewCell.embeddedCell);
      }
    }
  }

  void _updateScmInfo(FileItemCell fileItemCell) {
    Resource resource = fileItemCell.resource;
    ScmProjectOperations scmOperations =
        _scmManager.getScmOperationsFor(resource.project);

    if (scmOperations != null) {
      if (resource is Project) {
        String branchName = scmOperations.getBranchName();
        final String repoIcon = '<span class="glyphicon glyphicon-random small"></span>';
        if (branchName == null) branchName = '';
        fileItemCell.setFileInfo('${repoIcon} [${branchName}]');
      }

      // TODO(devoncarew): for now, just show git status for files. We need to
      // also implement this for folders.
      if (resource is File) {
        FileStatus status = scmOperations.getFileStatus(resource);
        fileItemCell.setGitStatus(dirty: (status != FileStatus.COMMITTED));
      }
    }
  }

  void _recursiveAddResource(Resource resource) {
    _filesMap[resource.uuid] = resource;
    if (resource is Container) {
      resource.getChildren().forEach((child) {
        if (_showResource(child)) {
          _recursiveAddResource(child);
        }
      });
    }
  }

  /**
   * Shows the context menu at the location of the mouse event.
   */
  void _showMenuForEvent(FileItemCell cell,
                         html.MouseEvent event,
                         Resource resource) {
    _showMenuAtLocation(cell, event.client, resource);
  }

  /**
   * Position the context menu at the expected location.
   */
  void _positionContextMenu(html.Point clickPoint, html.Element contextMenu) {
    var topUi = html.document.querySelector("#topUi");
    final int separatorHeight = 19;
    final int itemHeight = 26;
    int estimatedHeight = 12; // Start with value padding and border.
    contextMenu.children.forEach((child) {
      estimatedHeight += child.className == "divider" ? separatorHeight : itemHeight;
    });

    contextMenu.style.left = '${clickPoint.x}px';
    // If context menu exceed Window area.
    if (estimatedHeight + clickPoint.y > topUi.offsetHeight) {
      var positionY = clickPoint.y - estimatedHeight;
      if (positionY < 0) {
        // Add additional 5px to show boundary of context menu.
        contextMenu.style.top = '${topUi.offsetHeight - estimatedHeight - 5}px';
      } else {
        contextMenu.style.top = '${positionY}px';
      }
    } else {
      contextMenu.style.top = '${clickPoint.y}px';
    }
  }

  /**
   * Shows the context menu at given location.
   */
  void _showMenuAtLocation(FileItemCell cell,
                           html.Point position,
                           Resource resource) {
    if (!_treeView.selection.contains(resource.uuid)) {
      _treeView.selection = [resource.uuid];
    }

    html.Element contextMenu = _menuContainer.querySelector('.dropdown-menu');
    // Delete any existing menu items.
    contextMenu.children.clear();

    List<Resource> resources = getSelection();
    // Get all applicable actions.
    List<ContextAction> actions = _actionManager.getContextActions(resources);
    fillContextMenu(contextMenu, actions, resources);
    _positionContextMenu(position, contextMenu);

    // Show the menu.
    bootjack.Dropdown dropdown = bootjack.Dropdown.wire(contextMenu);
    dropdown.toggle();

    void _closeContextMenu(html.Event event) {
      // We workaround an issue with bootstrap/boojack: There's no other way
      // to close the dropdown. For example dropdown.toggle() won't work.
      _menuContainer.classes.remove('open');
      cancelEvent(event);

      _treeView.focus();
    }

    // When the user clicks outside the menu, we'll close it.
    html.Element backdrop = _menuContainer.querySelector('.backdrop');
    backdrop.onClick.listen((event) {
      _closeContextMenu(event);
    });
    backdrop.onContextMenu.listen((event) {
      _closeContextMenu(event);
    });
    // When the user click on an item in the list, the menu will be closed.
    contextMenu.children.forEach((html.Element element) {
      element.onClick.listen((html.Event event) {
        _closeContextMenu(event);
      });
    });
  }

  List _collectParents(Resource resource, List parents) {
    if (resource.isTopLevel) return parents;

    Container parent = resource.parent;

    if (parent != null) {
      parents.insert(0, parent);
      return _collectParents(parent, parents);
    } else {
      return parents;
    }
  }

  /**
   * Add the given resource to the results.
   * [result] is a set that contains uuid of resources that have already been
   * added.
   * [roots] is the resulting list of top-level resources.
   * [childrenCache] is the resulting map between the resource UUID and the
   * list of children.
   * [res] is the resource to add.
   */
  void _filterAddResult(Set result,
      List<Resource> roots,
      Map<String, List<String>> childrenCache,
      Resource res) {
    if (result.contains(res.uuid)) {
      return;
    }
    if (res.parent == null) {
      return;
    }
    result.add(res.uuid);
    if (res.parent.parent == null) {
      roots.add(res);
      return;
    }
    List<String> children = childrenCache[res.parent.uuid];
    if (children == null) {
      children = [];
      childrenCache[res.parent.uuid] = children;
    }
    children.add(res.uuid);
    _filterAddResult(result, roots, childrenCache, res.parent);
  }

  void performFilter(String filterString) {
    if (filterString != null && filterString.isEmpty) {
      filterString = null;
    }
    _filterString = filterString;
    if (_filterString == null) {
      _filteredFiles = null;
      _filteredChildrenCache = null;
      _reloadData();
    } else {
      Set<String> filtered = new Set();
      _filteredFiles = [];
      _filteredChildrenCache = {};
      _filesMap.forEach((String key, Resource res) {
        if (res.name.contains(_filterString)) {
          _filterAddResult(filtered, _filteredFiles, _filteredChildrenCache, res);
        }
      });
      _filteredChildrenCache.forEach((String key, List<String> value) {
        value.sort((String a, String b) {
          Resource resA = _filesMap[a];
          Resource resB = _filesMap[b];
          return _compareResources(resA, resB);
        });
      });

      _reloadData();
      _treeView.restoreExpandedState(filtered.toList());
    }
  }
}<|MERGE_RESOLUTION|>--- conflicted
+++ resolved
@@ -237,18 +237,13 @@
   void treeViewDoubleClicked(TreeView view,
                              List<String> nodeUids,
                              html.Event event) {
-<<<<<<< HEAD
-    if (nodeUids.length == 1 && _filesMap[nodeUids.first] is Container) {
-      view.toggleNodeExpanded(nodeUids.first, animated: true);
-=======
-    if (nodeUIDs.length == 1) {
-      Resource resource = _filesMap[nodeUIDs.first];
+    if (nodeUids.length == 1) {
+      Resource resource = _filesMap[nodeUids.first];
       if (resource is Container) {
-        view.toggleNodeExpanded(nodeUIDs.first, animated: true);
+        view.toggleNodeExpanded(nodeUids.first, animated: true);
       } else if (resource is File) {
         _eventBus.addEvent(new FilesControllerPersistTabEvent(resource));
       }
->>>>>>> 476262b2
     }
   }
 
