// Copyright (c) 2013, Google Inc. Please see the AUTHORS file for details.
// All rights reserved. Use of this source code is governed by a BSD-style
// license that can be found in the LICENSE file.

/**
 * This class implements the controller for the list of files.
 */
library spark.ui.widgets.files_controller;

import 'dart:async';
import 'dart:convert' show JSON;
import 'dart:html' as html;

import 'package:bootjack/bootjack.dart' as bootjack;

import 'utils/html_utils.dart';
import 'widgets/file_item_cell.dart';
import 'widgets/listview_cell.dart';
import 'widgets/treeview.dart';
import 'widgets/treeview_cell.dart';
import 'widgets/treeview_delegate.dart';
import '../actions.dart';
import '../event_bus.dart';
import '../preferences.dart' as preferences;
import '../scm.dart';
import '../workspace.dart';

class FilesControllerSelectionChangedEvent extends BusEvent {
  Resource resource;
  bool forceOpen;
  bool replaceCurrent;
  bool switchesTab;

  FilesControllerSelectionChangedEvent(
      this.resource,
      {this.forceOpen: false,
       this.replaceCurrent: true,
       this.switchesTab: true});

  BusEventType get type => BusEventType.FILES_CONTROLLER__SELECTION_CHANGED;
}

class FilesControllerPersistTabEvent extends BusEvent {
  File file;

  FilesControllerPersistTabEvent(this.file);

  BusEventType get type => BusEventType.FILES_CONTROLLER__PERSIST_TAB;
}

class FilesController implements TreeViewDelegate {
  // TreeView that's used to show the workspace.
  TreeView _treeView;
  // Workspace that references all the resources.
  final Workspace _workspace;
  // Used to get a list of actions in the context menu for a resource.
  final ActionManager _actionManager;
  // The SCMManager is used to help us decorate files with their SCM status.
  final ScmManager _scmManager;
  // List of top-level resources.
  final List<Resource> _files = [];
<<<<<<< HEAD
  // Map of nodeUID to the resources of the workspace for a quick lookup.
=======
  // Map of node UIDs to the resources of the workspace for a quick lookup.
>>>>>>> 2e75cb03
  final Map<String, Resource> _filesMap = {};
  // Cache of sorted children of nodes.
  final Map<String, List<String>> _childrenCache = {};
  // Preferences where to store tree expanded/collapsed state.
  final preferences.PreferenceStore localPrefs = preferences.localStore;
  // The event bus to post events for file selection in the tree.
  final EventBus _eventBus;
  // HTML container for the context menu.
  html.Element _menuContainer;
  // Filter the list of files by filename containing this string.
  String _filterString;
  // List of filtered top-level resources.
  List<Resource> _filteredFiles;
  // Sorted children of nodes.
  Map<String, List<String>> _filteredChildrenCache;
<<<<<<< HEAD
=======
  // Expanded state when no search filter is applied.
  List<String> _currentExpandedState = [];
>>>>>>> 2e75cb03

  FilesController(this._workspace,
                  this._actionManager,
                  this._scmManager,
                  this._eventBus,
                  this._menuContainer,
                  html.Element fileViewArea) {
    _treeView = new TreeView(fileViewArea, this);
    _treeView.dropEnabled = true;
    _treeView.draggingEnabled = true;

    _workspace.whenAvailable().then((_) => _addAllFiles());

    _workspace.onResourceChange.listen((event) {
      bool hasAddsDeletes = event.changes.any((d) => d.isAdd || d.isDelete);
      if (hasAddsDeletes) _processEvents(event);
    });

    _workspace.onMarkerChange.listen((_) => _processMarkerChange());
    _scmManager.onStatusChange.listen((_) => _processScmChange());
  }

  bool isFileSelected(Resource file) {
    return _treeView.selection.contains(file.uuid);
  }

  List<Resource> _currentFiles() {
    return _filteredFiles != null ?  _filteredFiles : _files;
  }

   Map<String, List<String>> _currentChildrenCache() {
    return  _filteredChildrenCache != null ? _filteredChildrenCache : _childrenCache;
  }

  void selectFile(Resource file, {bool forceOpen: false}) {
    if (_currentFiles().isEmpty) {
      return;
    }

    List parents = _collectParents(file, []);

    parents.forEach((Container container) {
      if (!_treeView.isNodeExpanded(container.uuid)) {
        _treeView.setNodeExpanded(container.uuid, true);
      }
    });

    _treeView.selection = [file.uuid];
    _treeView.scrollIntoNode(file.uuid, html.ScrollAlignment.CENTER);
    _eventBus.addEvent(
        new FilesControllerSelectionChangedEvent(
            file, forceOpen: forceOpen));
  }

  void selectFirstFile({bool forceOpen: false}) {
    if (_currentFiles().isEmpty) {
      return;
    }
    selectFile(_currentFiles()[0], forceOpen: forceOpen);
  }

  void setFolderExpanded(Container resource) {
    for (Container container in _collectParents(resource, [])) {
      if (!_treeView.isNodeExpanded(container.uuid)) {
        _treeView.setNodeExpanded(container.uuid, true);
      }
    }

    _treeView.setNodeExpanded(resource.uuid, true);
  }

  // Implementation of [TreeViewDelegate] interface.

  bool treeViewHasChildren(TreeView view, String nodeUid) {
    if (nodeUid == null) {
      return true;
    } else {
      return (_filesMap[nodeUid] is Container);
    }
  }

<<<<<<< HEAD
  int treeViewNumberOfChildren(TreeView view, String nodeUID) {
    if (nodeUID == null) {
      return _currentFiles().length;
    } else if (_filesMap[nodeUID] is Container) {
      _cacheChildren(nodeUID);
      if (_currentChildrenCache()[nodeUID] == null) {
        return 0;
      }
      return _currentChildrenCache()[nodeUID].length;
=======
  int treeViewNumberOfChildren(TreeView view, String nodeUid) {
    if (nodeUid == null) {
      return _currentFiles().length;
    } else if (_filesMap[nodeUid] is Container) {
      _cacheChildren(nodeUid);
      if (_currentChildrenCache()[nodeUid] == null) {
        return 0;
      }
      return _currentChildrenCache()[nodeUid].length;
>>>>>>> 2e75cb03
    } else {
      return 0;
    }
  }

<<<<<<< HEAD
  String treeViewChild(TreeView view, String nodeUID, int childIndex) {
    if (nodeUID == null) {
      return _currentFiles()[childIndex].uuid;
    } else {
      _cacheChildren(nodeUID);
      return _currentChildrenCache()[nodeUID][childIndex];
=======
  String treeViewChild(TreeView view, String nodeUid, int childIndex) {
    if (nodeUid == null) {
      return _currentFiles()[childIndex].uuid;
    } else {
      _cacheChildren(nodeUid);
      return _currentChildrenCache()[nodeUid][childIndex];
>>>>>>> 2e75cb03
    }
  }

  List<Resource> getSelection() {
    List resources = [];
<<<<<<< HEAD
    _treeView.selection.forEach((String nodeUID) {
      resources.add(_filesMap[nodeUID]);
    });
    return resources;
  }
  
  void setSelection(List<Resource> resources) { 
    _treeView.selection = resources.map((r) => r.uuid);
  }
  
  ListViewCell treeViewCellForNode(TreeView view, String nodeUID) {
    Resource resource = _filesMap[nodeUID];
=======
    _treeView.selection.forEach((String nodeUid) {
      resources.add(_filesMap[nodeUid]);
    });
    return resources;
  }

  void setSelection(List<Resource> resources) {
    _treeView.selection = resources.map((r) => r.uuid);
  }

  ListViewCell treeViewCellForNode(TreeView view, String nodeUid) {
    Resource resource = _filesMap[nodeUid];
>>>>>>> 2e75cb03
    assert(resource != null);
    FileItemCell cell = new FileItemCell(resource);
    if (resource is Folder) {
      cell.acceptDrop = true;
    }
    _updateScmInfo(cell);
    return cell;
  }

  int treeViewHeightForNode(TreeView view, String nodeUid) => 20;

  void treeViewSelectedChanged(TreeView view,
<<<<<<< HEAD
                               List<String> nodeUIDs) {
    if (nodeUIDs.isNotEmpty) {
      Resource resource = _filesMap[nodeUIDs.first];
=======
                               List<String> nodeUids) {
    if (nodeUids.isNotEmpty) {
      Resource resource = _filesMap[nodeUids.first];
>>>>>>> 2e75cb03
      _eventBus.addEvent(
          new FilesControllerSelectionChangedEvent(
              resource, forceOpen: true, replaceCurrent: true));
    }
  }

  bool treeViewRowClicked(html.MouseEvent event, String uid) {
    if (uid == null) {
      return true;
    }

    Resource resource = _filesMap[uid];
    if (resource is File) {
      bool altKeyPressed = event.altKey;
      bool shiftKeyPressed = event.shiftKey;
      bool ctrlKeyPressed = event.ctrlKey;

      // Open in editor only if alt key or no modifier key is down.  If alt key
      // is pressed, it will open a new tab.
      if (altKeyPressed && !shiftKeyPressed && !ctrlKeyPressed) {
        _eventBus.addEvent(
            new FilesControllerSelectionChangedEvent(
                resource, forceOpen: true, replaceCurrent: false));
        return false;
      }
    }

    return true;
  }

  void treeViewDoubleClicked(TreeView view,
                             List<String> nodeUids,
                             html.Event event) {
<<<<<<< HEAD
    if (nodeUIDs.length == 1) {
      Resource resource = _filesMap[nodeUIDs.first];
      if (resource is Container) {
        view.toggleNodeExpanded(nodeUIDs.first, animated: true);
=======
    if (nodeUids.length == 1) {
      Resource resource = _filesMap[nodeUids.first];
      if (resource is Container) {
        view.toggleNodeExpanded(nodeUids.first, animated: true);
>>>>>>> 2e75cb03
      } else if (resource is File) {
        _eventBus.addEvent(new FilesControllerPersistTabEvent(resource));
      }
    }
  }

  void treeViewContextMenu(TreeView view,
                           List<String> nodeUids,
                           String nodeUid,
                           html.Event event) {
    cancelEvent(event);
    Resource resource = _filesMap[nodeUid];
    FileItemCell cell = new FileItemCell(resource);
    _showMenuForEvent(cell, event, resource);
  }

  String treeViewDropEffect(TreeView view,
                            html.DataTransfer dataTransfer,
                            String nodeUid) {
    if (dataTransfer.types.contains('Files')) {
      if (nodeUid == null) {
        // Importing to top-level is not allowed for now.
        return "none";
      } else {
        // Import files into a folder.
        return "copy";
      }
    } else {
      // Move files inside top-level folder.
      return "move";
    }
  }

  String treeViewDropCellsEffect(TreeView view,
                                 List<String> nodesUids,
                                 String nodeUid) {
    if (nodeUid == null) {
      return "none";
    }
    if (_isDifferentProject(nodesUids, nodeUid)) {
      return "copy";
    } else {
      if (_isValidMove(nodesUids, nodeUid)) {
        return "move";
      } else {
        return "none";
      }
    }
  }
<<<<<<< HEAD
=======

>>>>>>> 2e75cb03
  void treeViewDrop(TreeView view,
                    String nodeUuid,
                    html.DataTransfer dataTransfer) {
    Folder destinationFolder = _filesMap[nodeUuid] as Folder;
    List<Future<File>> futureFiles = new List<Future<File>>();
<<<<<<< HEAD
    
=======

>>>>>>> 2e75cb03
    for(html.File file in dataTransfer.files) {
      futureFiles.add(_CopyHtmlFileToWorkspace(file, destinationFolder));
    }
    Future.wait(futureFiles).then((List<File> files) {
      setSelection(files);
    });
  }
<<<<<<< HEAD
  
=======

>>>>>>> 2e75cb03
  static Future<File> _CopyHtmlFileToWorkspace(html.File file,
                                               Folder destination) {
    Completer<File> c = new Completer();
    html.FileReader reader = new html.FileReader();
    reader.onLoadEnd.listen((html.ProgressEvent event) {
      destination.createNewFile(file.name).then((File f) {
        f.setBytes(reader.result);
        c.complete(f);
      });
    });
    reader.readAsArrayBuffer(file);
    return c.future;
  }

  bool _isDifferentProject(List<String> nodesUids, String targetNodeUid) {
    if (targetNodeUid == null) {
      return false;
    }
    Resource destination = _filesMap[targetNodeUid];
    Project destinationProject = destination is Project ? destination :
        destination.project;
<<<<<<< HEAD
    for (String nodeUID in nodesUIDs) {
      Resource node = _filesMap[nodeUID];
=======
    for (String nodeUid in nodesUids) {
      Resource node = _filesMap[nodeUid];
>>>>>>> 2e75cb03
      // Check if the resource have the same top-level container.
      if (node.project == destinationProject) {
        return false;
      }
    }
    return true;
  }

  // Returns true if the move is valid:
  // - We don't allow moving a file to its parent since it's a no-op.
  // - We don't allow moving an ancestor folder to one of its descendant.
  bool _isValidMove(List<String> nodesUids, String targetNodeUid) {
    if (targetNodeUid == null) {
      return false;
    }
    Resource destination = _filesMap[targetNodeUid];
    // Collect list of ancestors of the destination.
    Set<String> ancestorsUids = new Set();
    Resource currentNode = destination;
    while (currentNode != null) {
      ancestorsUids.add(currentNode.uuid);
      currentNode = currentNode.parent;
    }
    // Make sure that source items are not one of them.
<<<<<<< HEAD
    for (String nodeUID in nodesUIDs) {
      if (ancestorsUIDs.contains(nodeUID)) {
=======
    for (String nodeUid in nodesUids) {
      if (ancestorsUids.contains(nodeUid)) {
>>>>>>> 2e75cb03
        // Unable to move this file.
        return false;
      }
    }

    Project destinationProject = destination is Project ? destination :
        destination.project;
<<<<<<< HEAD
    for (String nodeUID in nodesUIDs) {
      Resource node = _filesMap[nodeUID];
=======
    for (String nodeUid in nodesUids) {
      Resource node = _filesMap[nodeUid];
>>>>>>> 2e75cb03
      // Check whether a resource is moved to its current directory, which would
      // make it a no-op.
      if (node.parent == destination) {
        // Unable to move this file.
        return false;
      }
      // Check if the resource have the same top-level container.
      if (node.project != destinationProject) {
        return false;
      }
    }

    return true;
  }

  void treeViewDropCells(TreeView view,
                         List<String> nodesUids,
                         String targetNodeUid) {
    Folder destination = _filesMap[targetNodeUid] as Folder;
    if (_isDifferentProject(nodesUids, targetNodeUid)) {
      List<Future> futures = [];
<<<<<<< HEAD
      for (String nodeUID in nodesUIDs) {
        Resource res = _filesMap[nodeUID];
=======
      for (String nodeUid in nodesUids) {
        Resource res = _filesMap[nodeUid];
>>>>>>> 2e75cb03
        futures.add(destination.importResource(res));
      }
      Future.wait(futures).catchError((e) {
        _eventBus.addEvent(
            new ErrorMessageBusEvent('Error while importing files', e));
      });
    } else {
      if (_isValidMove(nodesUids, targetNodeUid)) {
        _workspace.moveTo(nodesUids.map((f) => _filesMap[f]).toList(), destination);
      }
    }
  }

  bool treeViewAllowsDropCells(TreeView view,
                               List<String> nodesUids,
                               String destinationNodeUid) {
    if (_isDifferentProject(nodesUids, destinationNodeUid)) {
      return true;
    } else {
      return _isValidMove(nodesUids, destinationNodeUid);
    }
  }

  bool treeViewAllowsDrop(TreeView view,
                          html.DataTransfer dataTransfer,
                          String destinationNodeUid) {
    if (destinationNodeUid == null) {
      return false;
    }
    return dataTransfer.types.contains('Files');
  }

  /*
   * Drawing the drag image.
   */

  // Constants to draw the drag image.

  // Font for the filenames in the stack.
  final String stackItemFontName = '15px Helvetica';
  // Font for the counter.
  final String counterFontName = '12px Helvetica';
  // Basic height of an item in the stack.
  final int stackItemHeight = 30;
  // Stack item radius.
  final int stackItemRadius = 15;
  // Additional space for shadow.
  final int additionalShadowSpace = 10;
  // Space between stack and counter.
  final int stackCounterSpace = 5;
  // Stack item interspace.
  final int stackItemInterspace = 3;
  // Text padding in the stack item.
  final int stackItemPadding = 10;
  // Counter padding.
  final int counterPadding = 10;
  // Counter height.
  final int counterHeight = 20;
  // Stack item text vertical position
  final int stackItemTextPosition = 20;
  // Counter text vertical position
  final int counterTextPosition = 15;

  TreeViewDragImage treeViewDragImage(TreeView view,
                                      List<String> nodesUids,
                                      html.MouseEvent event) {
    if (nodesUids.length == 0) {
      return null;
    }

    // The generated image will show a stack of files. The first file will be
    // on the top of it.
    //
    // placeholderCount is the number of files other than the first file that
    // will be shown in the stack.
    // The number of files will also be shown in a badge if there's more than
    // one file.
    int placeholderCount = nodesUids.length - 1;

    // We will shows 4 placeholders maximum.
    if (placeholderCount >= 4) {
      placeholderCount = 4;
    }

    html.CanvasElement canvas = new html.CanvasElement();

    // Measure text size.
    html.CanvasRenderingContext2D context = canvas.getContext("2d");
    Resource resource = _filesMap[nodesUids.first];
    int stackLabelWidth = _getTextWidth(context, stackItemFontName, resource.name);
    String counterString = '${nodesUids.length}';
    int counterWidth =
        _getTextWidth(context, counterFontName, counterString);

    // Set canvas size.
    int globalHeight = stackItemHeight + placeholderCount *
        stackItemInterspace + additionalShadowSpace;
    canvas.width = stackLabelWidth + stackItemPadding * 2 + placeholderCount *
        stackItemInterspace + stackCounterSpace + counterWidth +
        counterPadding * 2 + additionalShadowSpace;
    canvas.height = globalHeight;

    context = canvas.getContext("2d");

    _drawStack(context, placeholderCount, stackLabelWidth, resource.name);
    if (placeholderCount > 0) {
      int x = stackLabelWidth + stackItemPadding * 2 + stackCounterSpace +
          placeholderCount * 2;
      int y = (globalHeight - additionalShadowSpace - counterHeight) ~/ 2;
      _drawCounter(context, x, y, counterWidth, counterString);
    }

    html.ImageElement img = new html.ImageElement();
    img.src = canvas.toDataUrl();
    return new TreeViewDragImage(img, event.offset.x, event.offset.y);
  }

  /**
   * Returns width of a text in pixels.
   */
  int _getTextWidth(html.CanvasRenderingContext2D context,
                    String fontName,
                    String text) {
    context.font = fontName;
    html.TextMetrics metrics = context.measureText(text);
    return metrics.width.toInt();
  }

  /**
   * Set the rendering shadow on the given context.
   */
  void _setShadow(html.CanvasRenderingContext2D context,
                  int blurSize,
                  String color,
                  int offsetX,
                  int offsetY) {
    context.shadowBlur = blurSize;
    context.shadowColor = color;
    context.shadowOffsetX = offsetX;
    context.shadowOffsetY = offsetY;
  }

  /**
   * Draw the stack.
   * `placeholderCount` is the number of items in the stack.
   * `stackLabelWidth` is the width of the text of the first stack item.
   * `stackLabel` is the string to show for the first stack item.
   */
  void _drawStack(html.CanvasRenderingContext2D context,
                  int placeholderCount,
                  int stackLabelWidth,
                  String stackLabel) {
    // Set shadows.
    _setShadow(context, 5, 'rgba(0, 0, 0, 0.3)', 0, 1);

    // Draws items of the stack.
    context.setFillColorRgb(255, 255, 255, 1);
    context.setStrokeColorRgb(128, 128, 128, 1);
    context.lineWidth = 1;
    for (int i = placeholderCount; i >= 0; i--) {
      html.Rectangle rect = new html.Rectangle(0.5 + i * stackItemInterspace,
          0.5 + i * stackItemInterspace,
          stackLabelWidth + stackItemPadding * 2,
          stackItemHeight);
      roundRect(context,
          rect,
          radius: stackItemRadius,
          fill: true,
          stroke: true);
    }

    // No shadows.
    _setShadow(context, 0, 'rgba(0, 0, 0, 0)', 0, 0);

    // Draw text in the stack item.
    context.font = stackItemFontName;
    context.setFillColorRgb(0, 0, 0, 1);
    context.fillText(stackLabel, stackItemPadding, stackItemTextPosition);
  }

  /**
   * Draw the counter and its bezel.
   *
   */
  void _drawCounter(html.CanvasRenderingContext2D context,
                    int x,
                    int y,
                    int counterWidth,
                    String counterString) {
    // Draw counter bezel.
    context.lineWidth = 3;
    context.setFillColorRgb(128, 128, 255, 1);
    html.Rectangle rect = new html.Rectangle(x,
        y,
        counterWidth + counterPadding * 2,
        counterHeight);
    roundRect(context, rect, radius: 10, fill: true, stroke: false);

    // Draw text of counter.
    context.font = counterFontName;
    context.setFillColorRgb(255, 255, 255, 1);
    context.fillText(counterString,
        x + counterPadding,
        y + counterTextPosition);
  }

  void treeViewSaveExpandedState(TreeView view) {
    if (_filterString != null) return;
    _currentExpandedState = _treeView.expandedState;
    localPrefs.setValue('FilesExpandedState',
        JSON.encode(_treeView.expandedState));
  }

  // Cache management for sorted list of resources.

<<<<<<< HEAD
  void _cacheChildren(String nodeUID) {
    if (_childrenCache[nodeUID] == null) {
      Container container = _filesMap[nodeUID];
=======
  void _cacheChildren(String nodeUid) {
    if (_childrenCache[nodeUid] == null) {
      Container container = _filesMap[nodeUid];
>>>>>>> 2e75cb03
      List<Resource> children =
          container.getChildren().where(_showResource).toList();
      // Sort folders first, then files.
      children.sort(_compareResources);
<<<<<<< HEAD
      _childrenCache[nodeUID] = children.map((r) => r.uuid).toList();
=======
      _childrenCache[nodeUid] = children.map((r) => r.uuid).toList();
>>>>>>> 2e75cb03
    }
  }

  void _clearChildrenCache() {
    _childrenCache.clear();
  }

  void _sortTopLevel() {
    _files.sort(_compareResources);
  }

  int _compareResources(Resource a, Resource b) {
    // Show top-level files before folders.
    if (a is File && b is Container) {
      return 1;
    } else if (a is Container && b is File) {
      return -1;
    } else {
      return a.name.toLowerCase().compareTo(b.name.toLowerCase());
    }
  }

  void _reloadData() {
    _clearChildrenCache();
    _treeView.reloadData();
  }

  // This method will be more efficient than _reloadData() then restoring the
  // state.
  void _reloadDataAndRestoreExpandedState(List<String> expandedState) {
    List<String> selection = _treeView.selection;
    for(String nodeUid in selection) {
      Resource res = _filesMap[nodeUid];
      List<Container> parents = _collectParents(res, []);
      List<String> parentsUuid =
          parents.map((Container container) => container.uuid).toList();
      expandedState.addAll(parentsUuid);
    }

    _clearChildrenCache();
    _treeView.restoreExpandedState(expandedState);
    // Restore selection.
    _treeView.selection = selection;
  }

  // Processing workspace events.

  void _addAllFiles() {
    for (Resource resource in _workspace.getChildren()) {
      _files.add(resource);
      _recursiveAddResource(resource);
    }
    _sortTopLevel();
    localPrefs.getValue('FilesExpandedState').then((String state) {
      if (state != null) {
        _currentExpandedState = JSON.decode(state);
        _treeView.restoreExpandedState(_currentExpandedState);
      } else {
        _treeView.reloadData();
      }
    });
  }

  /**
   * Event handler for workspace events.
   */
  void _processEvents(ResourceChangeEvent event) {
    event.changes.where((d) => _showResource(d.resource)).forEach((change) {
      if (change.type == EventType.ADD) {
        var resource = change.resource;
        if (resource.isTopLevel) {
          _files.add(resource);
        }
        _filesMap[resource.uuid] = resource;
      } else if (change.type == EventType.DELETE) {
        var resource = change.resource;
        if (resource.isTopLevel) {
          _files.remove(resource);
        }
        _filesMap.remove(resource.uuid);
      } else if (change.type == EventType.CHANGE) {
        var resource = change.resource;
        _filesMap[resource.uuid] = resource;
      }
    });

    _sortTopLevel();
    _reloadData();
  }

  /**
   * Returns whether the given resource should be filtered from the Files view.
   */
  bool _showResource(Resource resource) => !resource.isScmPrivate();

  /**
   * Traverse all the created [FileItemCell]s, calling `updateFileStatus()`.
   */
  void _processMarkerChange() {
    for (String uid in _filesMap.keys) {
      TreeViewCell treeViewCell = _treeView.getTreeViewCellForUid(uid);

      if (treeViewCell != null) {
        FileItemCell fileItemCell = treeViewCell.embeddedCell;
        fileItemCell.updateFileStatus();
      }
    }
  }

  void _processScmChange() {
    for (String uid in _filesMap.keys) {
      TreeViewCell treeViewCell = _treeView.getTreeViewCellForUid(uid);
      if (treeViewCell != null) {
        _updateScmInfo(treeViewCell.embeddedCell);
      }
    }
  }

  void _updateScmInfo(FileItemCell fileItemCell) {
    Resource resource = fileItemCell.resource;
    ScmProjectOperations scmOperations =
        _scmManager.getScmOperationsFor(resource.project);

    if (scmOperations != null) {
      if (resource is Project) {
        String branchName = scmOperations.getBranchName();
        final String repoIcon = '<span class="glyphicon glyphicon-random small"></span>';
        if (branchName == null) branchName = '';
        fileItemCell.setFileInfo('${repoIcon} [${branchName}]');
      }

      // TODO(devoncarew): for now, just show git status for files. We need to
      // also implement this for folders.
      if (resource is File) {
        FileStatus status = scmOperations.getFileStatus(resource);
        fileItemCell.setGitStatus(dirty: (status != FileStatus.COMMITTED));
      }
    }
  }

  void _recursiveAddResource(Resource resource) {
    _filesMap[resource.uuid] = resource;
    if (resource is Container) {
      resource.getChildren().forEach((child) {
        if (_showResource(child)) {
          _recursiveAddResource(child);
        }
      });
    }
  }

  /**
   * Shows the context menu at the location of the mouse event.
   */
  void _showMenuForEvent(FileItemCell cell,
                         html.MouseEvent event,
                         Resource resource) {
    _showMenuAtLocation(cell, event.client, resource);
  }

  /**
   * Position the context menu at the expected location.
   */
  void _positionContextMenu(html.Point clickPoint, html.Element contextMenu) {
    var topUi = html.document.querySelector("#topUi");
    final int separatorHeight = 19;
    final int itemHeight = 26;
    int estimatedHeight = 12; // Start with value padding and border.
    contextMenu.children.forEach((child) {
      estimatedHeight += child.className == "divider" ? separatorHeight : itemHeight;
    });

    contextMenu.style.left = '${clickPoint.x}px';
    // If context menu exceed Window area.
    if (estimatedHeight + clickPoint.y > topUi.offsetHeight) {
      var positionY = clickPoint.y - estimatedHeight;
      if (positionY < 0) {
        // Add additional 5px to show boundary of context menu.
        contextMenu.style.top = '${topUi.offsetHeight - estimatedHeight - 5}px';
      } else {
        contextMenu.style.top = '${positionY}px';
      }
    } else {
      contextMenu.style.top = '${clickPoint.y}px';
    }
  }

  /**
   * Shows the context menu at given location.
   */
  void _showMenuAtLocation(FileItemCell cell,
                           html.Point position,
                           Resource resource) {
    if (!_treeView.selection.contains(resource.uuid)) {
      _treeView.selection = [resource.uuid];
    }

    html.Element contextMenu = _menuContainer.querySelector('.dropdown-menu');
    // Delete any existing menu items.
    contextMenu.children.clear();

    List<Resource> resources = getSelection();
    // Get all applicable actions.
    List<ContextAction> actions = _actionManager.getContextActions(resources);
    fillContextMenu(contextMenu, actions, resources);
    _positionContextMenu(position, contextMenu);

    // Show the menu.
    bootjack.Dropdown dropdown = bootjack.Dropdown.wire(contextMenu);
    dropdown.toggle();

    void _closeContextMenu(html.Event event) {
      // We workaround an issue with bootstrap/boojack: There's no other way
      // to close the dropdown. For example dropdown.toggle() won't work.
      _menuContainer.classes.remove('open');
      cancelEvent(event);

      _treeView.focus();
    }

    // When the user clicks outside the menu, we'll close it.
    html.Element backdrop = _menuContainer.querySelector('.backdrop');
    backdrop.onClick.listen((event) {
      _closeContextMenu(event);
    });
    backdrop.onContextMenu.listen((event) {
      _closeContextMenu(event);
    });
    // When the user click on an item in the list, the menu will be closed.
    contextMenu.children.forEach((html.Element element) {
      element.onClick.listen((html.Event event) {
        _closeContextMenu(event);
      });
    });
  }

  List _collectParents(Resource resource, List parents) {
    if (resource.isTopLevel) return parents;

    Container parent = resource.parent;

    if (parent != null) {
      parents.insert(0, parent);
      return _collectParents(parent, parents);
    } else {
      return parents;
    }
  }

  /**
   * Add the given resource to the results.
   * [result] is a set that contains uuid of resources that have already been
   * added.
   * [roots] is the resulting list of top-level resources.
   * [childrenCache] is the resulting map between the resource UUID and the
   * list of children.
   * [res] is the resource to add.
   */
  void _filterAddResult(Set result,
      List<Resource> roots,
      Map<String, List<String>> childrenCache,
      Resource res) {
    if (result.contains(res.uuid)) {
      return;
    }
    if (res.parent == null) {
      return;
    }
    result.add(res.uuid);
    if (res.parent.parent == null) {
      roots.add(res);
      return;
    }
    List<String> children = childrenCache[res.parent.uuid];
    if (children == null) {
      children = [];
      childrenCache[res.parent.uuid] = children;
    }
    children.add(res.uuid);
    _filterAddResult(result, roots, childrenCache, res.parent);
  }

  void performFilter(String filterString) {
    if (filterString != null && filterString.isEmpty) {
      filterString = null;
    }
    _filterString = filterString;
    if (_filterString == null) {
      _filteredFiles = null;
      _filteredChildrenCache = null;
<<<<<<< HEAD
      _reloadData();
=======
      _reloadDataAndRestoreExpandedState(_currentExpandedState);
>>>>>>> 2e75cb03
    } else {
      Set<String> filtered = new Set();
      _filteredFiles = [];
      _filteredChildrenCache = {};
      _filesMap.forEach((String key, Resource res) {
        if (res.name.contains(_filterString)) {
          _filterAddResult(filtered, _filteredFiles, _filteredChildrenCache, res);
        }
      });
      _filteredChildrenCache.forEach((String key, List<String> value) {
        value.sort((String a, String b) {
          Resource resA = _filesMap[a];
          Resource resB = _filesMap[b];
          return _compareResources(resA, resB);
        });
      });

<<<<<<< HEAD
      _reloadData();
      _treeView.restoreExpandedState(filtered.toList());
=======
      _reloadDataAndRestoreExpandedState(filtered.toList());
>>>>>>> 2e75cb03
    }
  }
}<|MERGE_RESOLUTION|>--- conflicted
+++ resolved
@@ -59,11 +59,7 @@
   final ScmManager _scmManager;
   // List of top-level resources.
   final List<Resource> _files = [];
-<<<<<<< HEAD
-  // Map of nodeUID to the resources of the workspace for a quick lookup.
-=======
   // Map of node UIDs to the resources of the workspace for a quick lookup.
->>>>>>> 2e75cb03
   final Map<String, Resource> _filesMap = {};
   // Cache of sorted children of nodes.
   final Map<String, List<String>> _childrenCache = {};
@@ -79,11 +75,8 @@
   List<Resource> _filteredFiles;
   // Sorted children of nodes.
   Map<String, List<String>> _filteredChildrenCache;
-<<<<<<< HEAD
-=======
   // Expanded state when no search filter is applied.
   List<String> _currentExpandedState = [];
->>>>>>> 2e75cb03
 
   FilesController(this._workspace,
                   this._actionManager,
@@ -165,17 +158,6 @@
     }
   }
 
-<<<<<<< HEAD
-  int treeViewNumberOfChildren(TreeView view, String nodeUID) {
-    if (nodeUID == null) {
-      return _currentFiles().length;
-    } else if (_filesMap[nodeUID] is Container) {
-      _cacheChildren(nodeUID);
-      if (_currentChildrenCache()[nodeUID] == null) {
-        return 0;
-      }
-      return _currentChildrenCache()[nodeUID].length;
-=======
   int treeViewNumberOfChildren(TreeView view, String nodeUid) {
     if (nodeUid == null) {
       return _currentFiles().length;
@@ -185,46 +167,22 @@
         return 0;
       }
       return _currentChildrenCache()[nodeUid].length;
->>>>>>> 2e75cb03
     } else {
       return 0;
     }
   }
 
-<<<<<<< HEAD
-  String treeViewChild(TreeView view, String nodeUID, int childIndex) {
-    if (nodeUID == null) {
-      return _currentFiles()[childIndex].uuid;
-    } else {
-      _cacheChildren(nodeUID);
-      return _currentChildrenCache()[nodeUID][childIndex];
-=======
   String treeViewChild(TreeView view, String nodeUid, int childIndex) {
     if (nodeUid == null) {
       return _currentFiles()[childIndex].uuid;
     } else {
       _cacheChildren(nodeUid);
       return _currentChildrenCache()[nodeUid][childIndex];
->>>>>>> 2e75cb03
     }
   }
 
   List<Resource> getSelection() {
     List resources = [];
-<<<<<<< HEAD
-    _treeView.selection.forEach((String nodeUID) {
-      resources.add(_filesMap[nodeUID]);
-    });
-    return resources;
-  }
-  
-  void setSelection(List<Resource> resources) { 
-    _treeView.selection = resources.map((r) => r.uuid);
-  }
-  
-  ListViewCell treeViewCellForNode(TreeView view, String nodeUID) {
-    Resource resource = _filesMap[nodeUID];
-=======
     _treeView.selection.forEach((String nodeUid) {
       resources.add(_filesMap[nodeUid]);
     });
@@ -237,7 +195,6 @@
 
   ListViewCell treeViewCellForNode(TreeView view, String nodeUid) {
     Resource resource = _filesMap[nodeUid];
->>>>>>> 2e75cb03
     assert(resource != null);
     FileItemCell cell = new FileItemCell(resource);
     if (resource is Folder) {
@@ -250,15 +207,9 @@
   int treeViewHeightForNode(TreeView view, String nodeUid) => 20;
 
   void treeViewSelectedChanged(TreeView view,
-<<<<<<< HEAD
-                               List<String> nodeUIDs) {
-    if (nodeUIDs.isNotEmpty) {
-      Resource resource = _filesMap[nodeUIDs.first];
-=======
                                List<String> nodeUids) {
     if (nodeUids.isNotEmpty) {
       Resource resource = _filesMap[nodeUids.first];
->>>>>>> 2e75cb03
       _eventBus.addEvent(
           new FilesControllerSelectionChangedEvent(
               resource, forceOpen: true, replaceCurrent: true));
@@ -292,17 +243,10 @@
   void treeViewDoubleClicked(TreeView view,
                              List<String> nodeUids,
                              html.Event event) {
-<<<<<<< HEAD
-    if (nodeUIDs.length == 1) {
-      Resource resource = _filesMap[nodeUIDs.first];
-      if (resource is Container) {
-        view.toggleNodeExpanded(nodeUIDs.first, animated: true);
-=======
     if (nodeUids.length == 1) {
       Resource resource = _filesMap[nodeUids.first];
       if (resource is Container) {
         view.toggleNodeExpanded(nodeUids.first, animated: true);
->>>>>>> 2e75cb03
       } else if (resource is File) {
         _eventBus.addEvent(new FilesControllerPersistTabEvent(resource));
       }
@@ -352,20 +296,13 @@
       }
     }
   }
-<<<<<<< HEAD
-=======
-
->>>>>>> 2e75cb03
+
   void treeViewDrop(TreeView view,
                     String nodeUuid,
                     html.DataTransfer dataTransfer) {
     Folder destinationFolder = _filesMap[nodeUuid] as Folder;
     List<Future<File>> futureFiles = new List<Future<File>>();
-<<<<<<< HEAD
-    
-=======
-
->>>>>>> 2e75cb03
+
     for(html.File file in dataTransfer.files) {
       futureFiles.add(_CopyHtmlFileToWorkspace(file, destinationFolder));
     }
@@ -373,11 +310,7 @@
       setSelection(files);
     });
   }
-<<<<<<< HEAD
-  
-=======
-
->>>>>>> 2e75cb03
+
   static Future<File> _CopyHtmlFileToWorkspace(html.File file,
                                                Folder destination) {
     Completer<File> c = new Completer();
@@ -399,13 +332,8 @@
     Resource destination = _filesMap[targetNodeUid];
     Project destinationProject = destination is Project ? destination :
         destination.project;
-<<<<<<< HEAD
-    for (String nodeUID in nodesUIDs) {
-      Resource node = _filesMap[nodeUID];
-=======
     for (String nodeUid in nodesUids) {
       Resource node = _filesMap[nodeUid];
->>>>>>> 2e75cb03
       // Check if the resource have the same top-level container.
       if (node.project == destinationProject) {
         return false;
@@ -430,13 +358,8 @@
       currentNode = currentNode.parent;
     }
     // Make sure that source items are not one of them.
-<<<<<<< HEAD
-    for (String nodeUID in nodesUIDs) {
-      if (ancestorsUIDs.contains(nodeUID)) {
-=======
     for (String nodeUid in nodesUids) {
       if (ancestorsUids.contains(nodeUid)) {
->>>>>>> 2e75cb03
         // Unable to move this file.
         return false;
       }
@@ -444,13 +367,8 @@
 
     Project destinationProject = destination is Project ? destination :
         destination.project;
-<<<<<<< HEAD
-    for (String nodeUID in nodesUIDs) {
-      Resource node = _filesMap[nodeUID];
-=======
     for (String nodeUid in nodesUids) {
       Resource node = _filesMap[nodeUid];
->>>>>>> 2e75cb03
       // Check whether a resource is moved to its current directory, which would
       // make it a no-op.
       if (node.parent == destination) {
@@ -472,13 +390,8 @@
     Folder destination = _filesMap[targetNodeUid] as Folder;
     if (_isDifferentProject(nodesUids, targetNodeUid)) {
       List<Future> futures = [];
-<<<<<<< HEAD
-      for (String nodeUID in nodesUIDs) {
-        Resource res = _filesMap[nodeUID];
-=======
       for (String nodeUid in nodesUids) {
         Resource res = _filesMap[nodeUid];
->>>>>>> 2e75cb03
         futures.add(destination.importResource(res));
       }
       Future.wait(futures).catchError((e) {
@@ -694,24 +607,14 @@
 
   // Cache management for sorted list of resources.
 
-<<<<<<< HEAD
-  void _cacheChildren(String nodeUID) {
-    if (_childrenCache[nodeUID] == null) {
-      Container container = _filesMap[nodeUID];
-=======
   void _cacheChildren(String nodeUid) {
     if (_childrenCache[nodeUid] == null) {
       Container container = _filesMap[nodeUid];
->>>>>>> 2e75cb03
       List<Resource> children =
           container.getChildren().where(_showResource).toList();
       // Sort folders first, then files.
       children.sort(_compareResources);
-<<<<<<< HEAD
-      _childrenCache[nodeUID] = children.map((r) => r.uuid).toList();
-=======
       _childrenCache[nodeUid] = children.map((r) => r.uuid).toList();
->>>>>>> 2e75cb03
     }
   }
 
@@ -1002,11 +905,7 @@
     if (_filterString == null) {
       _filteredFiles = null;
       _filteredChildrenCache = null;
-<<<<<<< HEAD
-      _reloadData();
-=======
       _reloadDataAndRestoreExpandedState(_currentExpandedState);
->>>>>>> 2e75cb03
     } else {
       Set<String> filtered = new Set();
       _filteredFiles = [];
@@ -1024,12 +923,7 @@
         });
       });
 
-<<<<<<< HEAD
-      _reloadData();
-      _treeView.restoreExpandedState(filtered.toList());
-=======
       _reloadDataAndRestoreExpandedState(filtered.toList());
->>>>>>> 2e75cb03
     }
   }
 }