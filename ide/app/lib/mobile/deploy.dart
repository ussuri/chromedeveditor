--- conflicted
+++ resolved
@@ -265,7 +265,6 @@
   Future _deleteObsoleteFiles(String result) {
     List<String> fileToDelete = [];
 
-<<<<<<< HEAD
     Map<String, Map<String, String>> assetManifestOnDevice = JSON.decode(result);
     if (assetManifestOnDevice['assetManifest'] != null) {
       Map<String, Map<String, String>> assetManifestLocal =
@@ -277,32 +276,6 @@
         if ((key.startsWith("www/"))
             && (!assetManifestLocal.containsKey(key))) {
           fileToDelete.add(key);
-=======
-    Future _setTimeout(Future httpPushFuture) {
-      return httpPushFuture.timeout(new Duration(seconds: 60), onTimeout: () {
-        return new Future.error('Push timed out: Total time exceeds 60 seconds');
-      });
-    }
-    /*
-     * 1. Request the asset manifest file for this app from the device
-     * 2. Compare the asset manifest from the device with the one build here
-     * 3. All the differences betwenn the two are either added for deletion or for addition
-     * 4. The zip that is pushed contains only files that are changed since the last deployement.
-     */
-    httpRequest = _buildAssetManifestRequest('localhost');
-    return _fetchAndroidDevice().then((deviceResult) {
-      _device = deviceResult;
-       return _setTimeout(_device.sendHttpRequest(httpRequest, DEPLOY_PORT));})
-    .then((msg) {
-      return _expectHttpOkResponse(msg);
-    }).then((String result) {
-      Map<String, Map<String, String>> assetManifestOnDevice = JSON.decode(result);
-      if (assetManifestOnDevice['assetManifest'] != null) {
-        Map<String, Map<String, String>> assetManifestLocal
-            = JSON.decode(buildAssetManifest(appContainer));
-        if (getEtag(appContainer) != assetManifestOnDevice['assetManifestEtag']) {
-          setDeploymentTime(appContainer, 0);
->>>>>>> f0b73b12
         }
       });
 
