// Copyright (c) 2013, Google Inc. Please see the AUTHORS file for details.
// All rights reserved. Use of this source code is governed by a BSD-style
// license that can be found in the LICENSE file.

library spark.tests;

import 'dart:async';
import 'dart:convert';
import 'dart:html';

import 'package:chrome/chrome_app.dart' as chrome;
import 'package:logging/logging.dart';
import 'package:unittest/unittest.dart' as unittest;

import 'tcp.dart' as tcp;
import 'utils.dart';

const int _DEFAULT_TESTPORT = 5120;

Logger _logger = new Logger('spark.tests');

/**
 * A class used to drive unit tests and report results in a Chrome App setting.
 */
class TestDriver {
  final Notifier _notifier;

  StreamSubscription _logListener;
  StreamController<unittest.TestCase> _onTestFinished =
      new StreamController.broadcast();

  Function _defineTestsFn;
  Element _testDiv;
  Element _statusDiv;

  Completer<bool> _testCompleter;

  TestDriver(this._defineTestsFn, this._notifier,
      {bool connectToTestListener: false}) {
    unittest.unittestConfiguration = new _SparkTestConfiguration(this);

    if (connectToTestListener) {
      _connectToListener();
    }
  }

  /**
   * Run the tests and return back whether they passed.
   */
  Future<bool> runTests() {
    if (_logListener == null) {
      _createTestUI();
    }

    _testDiv.style.display = 'inline';
    _statusDiv.style.background = 'rgb(84, 180, 84)';
    _statusDiv.text = '';

    _testCompleter = new Completer();

    if (_defineTestsFn != null) {
      _defineTestsFn();
      _defineTestsFn = null;
    }

    _notifier.showSuccessMessage('Running tests...');
    unittest.runTests();

    return _testCompleter.future;
  }

  Stream<unittest.TestCase> get onTestFinished => _onTestFinished.stream;

  void testFinished(unittest.TestCase test) {
    _onTestFinished.add(test);
  }

  void _connectToListener() {
    // Try to connect to a pre-defined port.
    _TestListenerClient.connect().then((_TestListenerClient testClient) {
      if (testClient == null) {
        return;
      }

      print('Connected to test listener on port ${testClient.port}');

      Logger.root.onRecord.listen((LogRecord r) {
        testClient.log(
            '[${r.level.name}] ${_fixed(r.loggerName, 11)}: ${r.message}');
      });

      _logger.info('Running tests on ${window.navigator.appCodeName} '
          '${window.navigator.appName} ${window.navigator.appVersion}');

      runTests().then((bool success) {
        testClient.log('test exit code: ${(success ? 0 : 1)}');

        chrome.app.window.current().close();
      });
    }).catchError((e) => null);
  }

  /**
   * Display a UI to drive unit tests. This floats over the window's content.
   */
  void _createTestUI() {
    _testDiv = new DivElement();
    _testDiv.style.zIndex = '100';
    _testDiv.style.position = 'fixed';
    _testDiv.style.bottom = '0px';
    _testDiv.style.padding = '0.5em';
    _testDiv.style.width = '100%';
    _testDiv.style.display = 'none';

    _statusDiv = new DivElement();
    _statusDiv.style.padding = '0 0.5em';
    _statusDiv.style.background = 'rgb(84, 180, 84)';
    _statusDiv.style.borderRadius = '2px';
    _testDiv.nodes.add(_statusDiv);

    _logger.onRecord.listen((LogRecord record) {
      if (record.level > Level.INFO) {
        _statusDiv.style.background = 'red';
      }
      _statusDiv.text = record.toString();
    });

    document.body.nodes.add(_testDiv);
  }

  void _testsFinished(bool sucess) {
    _testCompleter.complete(sucess);
  }
}

<<<<<<< HEAD
=======
class _TestJob extends Job {
  final TestDriver testDriver;

  _TestJob(this.testDriver, Completer completer)
      : super("Running tests…", completer);

  Future<Job> run(ProgressMonitor monitor) {
    monitor.start(
        name,
        maxWork: unittest.testCases.length,
        format: ProgressFormat.N_OUT_OF_M);
    testDriver.onTestFinished.listen((_) => monitor.worked(1));

    unittest.runTests();

    return completer.future.then((_) => this);
  }
}

>>>>>>> 0a4e6c9d
/**
 * A class to connect to an existing test listener and write test output to it.
 */
class _TestListenerClient {
  final int port;
  final tcp.TcpClient _tcpClient;

  /**
   * Try to connect to a test listener on the given port, and return a new
   * instance of [TestListenerClient] on success.
   */
  static Future<_TestListenerClient> connect([int port = _DEFAULT_TESTPORT]) {
    Future f = tcp.TcpClient.createClient(
        tcp.LOCAL_HOST, port, throwOnError: false);
    return f.then((tcp.TcpClient client) {
      return client == null ? null : new _TestListenerClient._(port, client);
    });
  }

  _TestListenerClient._(this.port, this._tcpClient);

  /**
   * Send a line of output to the test listener.
   */
  void log(String str) => _tcpClient.write(UTF8.encode('${str}\n'));
}

class _SparkTestConfiguration extends unittest.Configuration {
  TestDriver testDriver;

  _SparkTestConfiguration(this.testDriver): super.blank();

  bool get autoStart => false;

  Duration get timeout => const Duration(seconds: 30);

  void onStart() {

  }

  void onDone(bool success) {
    testDriver._testsFinished(success);
  }

  void onLogMessage(unittest.TestCase testCase, String message) {
    _logger.info(message);
  }

  void onTestStart(unittest.TestCase test) {
    _logger.info('running ${test.description}');
  }

  void onTestResult(unittest.TestCase test) {
    if (test.result != unittest.PASS) {
      String st = '';

      if (test.stackTrace != null && test.stackTrace != '') {
        st = '\n' + indent(test.stackTrace.toString().trim(), '    ');
      }

      _logger.severe(
          '${test.result} ${test.description}\n${test.message.trim()}${st}\n');
    } else {
      _logger.info("${test.result} ${test.description}\n");
    }

    testDriver.testFinished(test);
  }

  void onSummary(int passed, int failed, int errors,
      List<unittest.TestCase> results, String uncaughtError) {
    for (unittest.TestCase test in results) {
      if (test.result != unittest.PASS) {
        String st = '';

        if (test.stackTrace != null && test.stackTrace != '') {
          st = '\n' + indent(test.stackTrace.toString().trim(), '    ');
        }

        _logger.severe(
            '${test.result}: ${test.description}\n${test.message.trim()}${st}');
      }
    }

    if (passed == 0 && failed == 0 && errors == 0 && uncaughtError == null) {
      _logger.warning('No tests found.');
    } else if (failed == 0 && errors == 0 && uncaughtError == null) {
      _logger.info('All $passed tests passed!');
    } else {
      if (uncaughtError != null) {
        _logger.severe('Top-level uncaught error: $uncaughtError');
      }

      _logger.warning(
          '$passed tests passed, $failed failed, and $errors errored.');
    }
  }

  String indent(String str, [String indent = '  ']) {
    return str.split("\n").map((line) => "${indent}${line}").join("\n");
  }
}

String _fixed(String str, int width) {
  if (str.length > width) return str.substring(0, width);

  switch (width - str.length) {
    case 0: return str;
    case 1: return '${str} ';
    case 2: return '${str}  ';
    case 3: return '${str}   ';
    case 4: return '${str}    ';
    case 5: return '${str}     ';
    case 6: return '${str}      ';
    case 7: return '${str}       ';
    case 8: return '${str}        ';
    case 9: return '${str}         ';
    default:
      return str;
  }
}<|MERGE_RESOLUTION|>--- conflicted
+++ resolved
@@ -133,28 +133,6 @@
   }
 }
 
-<<<<<<< HEAD
-=======
-class _TestJob extends Job {
-  final TestDriver testDriver;
-
-  _TestJob(this.testDriver, Completer completer)
-      : super("Running tests…", completer);
-
-  Future<Job> run(ProgressMonitor monitor) {
-    monitor.start(
-        name,
-        maxWork: unittest.testCases.length,
-        format: ProgressFormat.N_OUT_OF_M);
-    testDriver.onTestFinished.listen((_) => monitor.worked(1));
-
-    unittest.runTests();
-
-    return completer.future.then((_) => this);
-  }
-}
-
->>>>>>> 0a4e6c9d
 /**
  * A class to connect to an existing test listener and write test output to it.
  */
