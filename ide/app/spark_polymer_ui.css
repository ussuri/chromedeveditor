--- conflicted
+++ resolved
@@ -20,32 +20,22 @@
   top: 0;
 }
 
-<<<<<<< HEAD
-#leftNav, #rightNav {
-  position: relative;
-  top: 4px;
-}
-
-spark-dialog {
-  box-sizing: border-box;
-=======
 .dialog {
->>>>>>> 3f54b52f
   top: 72px;
   left: 50%;
   width: 512px;
   margin-left: -256px;
 }
 
-spark-dialog input[type="text"] {
+.dialog input[type="text"] {
   width: 100%;
 }
 
-spark-dialog input:invalid {
+.dialog input:invalid {
   color: red;
 }
 
-spark-dialog {
+.dialog {
   box-sizing: border-box;
   -moz-box-sizing: border-box;
   font-family: Helvetica, Arial, sans-serif;
@@ -58,7 +48,7 @@
   box-shadow: 0 4px 16px rgba(0, 0, 0, 0.2);
 }
 
-spark-dialog a.close {
+.dialog a.close {
   width: 21px;
   height: 21px;
   text-align: center;
