// Copyright (c) 2013, Google Inc. Please see the AUTHORS file for details.
// All rights reserved. Use of this source code is governed by a BSD-style
// license that can be found in the LICENSE file.

library spark_polymer.ui;

import 'dart:html';

import 'package:polymer/polymer.dart';
import 'package:spark_widgets/common/spark_widget.dart';
import 'package:spark_widgets/spark_split_view/spark_split_view.dart';

import 'spark_flags.dart';
import 'spark_model.dart';

import 'lib/event_bus.dart';
import 'lib/platform_info.dart';

@CustomTag('spark-polymer-ui')
class SparkPolymerUI extends SparkWidget {
  SparkModel _model;

  @published int splitViewPosition;

  // NOTE: The initial values for these have to be true, because the app
  // uses querySelector to find the affected elements that would be not
  // rendered if these were false.
  @observable bool developerMode = true;
  @observable bool useAceThemes = true;
  @observable bool showWipProjectTemplates = true;
  @observable bool chromeOS = true;

<<<<<<< HEAD
  @observable bool noFileFilterMatches = false;

  InputElement _fileFilter;
=======
  SparkSplitView _splitView;
>>>>>>> 20129cae

  SparkPolymerUI.created() : super.created();

  @override
  void enteredView() {
    super.enteredView();

<<<<<<< HEAD
    _fileFilter = getShadowDomElement('#fileFilter');
=======
    _splitView = $['splitView'];
>>>>>>> 20129cae
  }

  void modelReady(SparkModel model) {
    assert(_model == null);
    _model = model;
    // Changed selection may mean some menu items become disabled.
    _model.eventBus.onEvent(BusEventType.FILES_CONTROLLER__SELECTION_CHANGED)
        .listen(refreshFromModel);
    _model.eventBus.onEvent(BusEventType.FILES_CONTROLLER__NO_MATCHING_FILES)
        .listen(_noFileFilterMatchesHandler);
    refreshFromModel();
  }

  void refreshFromModel([_]) {
    // TODO(ussuri): This also could possibly be done using PathObservers.
    developerMode = SparkFlags.developerMode;
    useAceThemes = SparkFlags.useAceThemes;
    showWipProjectTemplates = SparkFlags.showWipProjectTemplates;
    chromeOS = PlatformInfo.isCros;

    // This propagates external changes down to the enclosed widgets.
    Observable.dirtyCheck();
  }

<<<<<<< HEAD
  void _noFileFilterMatchesHandler(SimpleBusEvent e) {
    noFileFilterMatches = e.active;
    deliverChanges();
=======
  void splitViewPositionChanged() {
    // TODO(ussuri): In deployed code, this was critical for correct
    // propagation of the client's changes in [splitViewPosition] to _splitView.
    // Investigate.
    if (IS_DART2JS) {
      _splitView..targetSize = splitViewPosition..targetSizeChanged();
    }
>>>>>>> 20129cae
  }

  void onMenuSelected(CustomEvent event, var detail) {
    if (detail['isSelected']) {
      final actionId = detail['value'];
      final action = _model.actionManager.getAction(actionId);
      action.invoke();
    }
  }

  void onThemeMinus(Event e) {
    _model.aceThemeManager.prevTheme(e);
  }

  void onThemePlus(Event e) {
    _model.aceThemeManager.nextTheme(e);
  }

  void onKeysMinus(Event e) {
    _model.aceKeysManager.dec(e);
  }

  void onKeysPlus(Event e) {
    _model.aceKeysManager.inc(e);
  }

  void onFontSmaller(Event e) {
    e.stopPropagation();
    _model.aceFontManager.dec();
  }

  void onFontLarger(Event e) {
    e.stopPropagation();
    _model.aceFontManager.inc();
  }

  void onSplitterUpdate(CustomEvent e, var detail) {
    _model.onSplitViewUpdate(detail['targetSize']);
  }

  void onResetGit() {
    _model.syncPrefs.removeValue(['git-auth-info', 'git-user-info']);
    _model.setGitSettingsResetDoneVisible(true);
  }

  void onResetPreference() {
    Element resultElement = getShadowDomElement('#preferenceResetResult');
    resultElement.text = '';
    _model.syncPrefs.clear().then((_) {
      _model.localPrefs.clear();
    }).catchError((e) {
      resultElement.text = '<error reset preferences>';
    }).then((_) {
      resultElement.text = 'Preferences are reset. Restart Spark.';
    });
  }

  void handleAnchorClick(Event e) {
    e..preventDefault()..stopPropagation();
    AnchorElement anchor = e.target;
    window.open(anchor.href, '_blank');
  }

  void fileFilterKeydownHandler(KeyboardEvent e) {
    if (e.keyCode == KeyCode.ESC) {
      e..preventDefault()..stopPropagation();
      _fileFilter.value = '';
      _model.filterFileTreeView(null);
      _updateFileFilterStatus();
    }
  }

  void fileFilterInputHandler(Event e) {
    _model.filterFileTreeView(_fileFilter.value);
    _updateFileFilterStatus();
  }

  void _updateFileFilterStatus() {
    _fileFilter.classes.toggle('active', _fileFilter.value.isNotEmpty);
  }
}<|MERGE_RESOLUTION|>--- conflicted
+++ resolved
@@ -30,13 +30,10 @@
   @observable bool showWipProjectTemplates = true;
   @observable bool chromeOS = true;
 
-<<<<<<< HEAD
   @observable bool noFileFilterMatches = false;
 
+  SparkSplitView _splitView;
   InputElement _fileFilter;
-=======
-  SparkSplitView _splitView;
->>>>>>> 20129cae
 
   SparkPolymerUI.created() : super.created();
 
@@ -44,11 +41,8 @@
   void enteredView() {
     super.enteredView();
 
-<<<<<<< HEAD
-    _fileFilter = getShadowDomElement('#fileFilter');
-=======
     _splitView = $['splitView'];
->>>>>>> 20129cae
+    _fileFilter = $['fileFilter'];
   }
 
   void modelReady(SparkModel model) {
@@ -73,11 +67,6 @@
     Observable.dirtyCheck();
   }
 
-<<<<<<< HEAD
-  void _noFileFilterMatchesHandler(SimpleBusEvent e) {
-    noFileFilterMatches = e.active;
-    deliverChanges();
-=======
   void splitViewPositionChanged() {
     // TODO(ussuri): In deployed code, this was critical for correct
     // propagation of the client's changes in [splitViewPosition] to _splitView.
@@ -85,7 +74,6 @@
     if (IS_DART2JS) {
       _splitView..targetSize = splitViewPosition..targetSizeChanged();
     }
->>>>>>> 20129cae
   }
 
   void onMenuSelected(CustomEvent event, var detail) {
@@ -166,4 +154,9 @@
   void _updateFileFilterStatus() {
     _fileFilter.classes.toggle('active', _fileFilter.value.isNotEmpty);
   }
+
+  void _noFileFilterMatchesHandler(SimpleBusEvent e) {
+    noFileFilterMatches = e.active;
+    deliverChanges();
+  }
 }