--- conflicted
+++ resolved
@@ -28,7 +28,6 @@
       @import url("spark_polymer_ui.css");
     </style>
 
-
     <spark-toolbar id="toolbar" lightdom>
       <spark-button id="gitClone" small primary>Git Clone...</spark-button>
       <spark-button id="newProject" small>New Project...</spark-button>
@@ -36,13 +35,7 @@
 
       <spark-status id="sparkStatus"></spark-status>
 
-<<<<<<< HEAD
-      <span id="saveStatus" class="titleFont"></span>
-
       <div id="toolbarRight">
-=======
-      <div id="toolbarRight" class="titleFont">
->>>>>>> ce1270cf
         <spark-suggest-box id="searchBox" oracle="{{searchOracle}}"
             placeholder="Search">
         </spark-suggest-box>
