<!DOCTYPE html>

<!-- Copyright (c) 2013, Google Inc. Please see the AUTHORS file for details.
     All rights reserved. Use of this source code is governed by a BSD-style
     license that can be found in the LICENSE file. -->

<!-- NOTE: If you add any new Polymer imports here, don't forget to also add
     matching Dart imports in spark_bootstrap.dart. -->
<link rel="import" href="packages/spark_widgets/spark_button/spark_button.html">
<link rel="import" href="packages/spark_widgets/spark_dialog/spark_dialog.html">
<link rel="import" href="packages/spark_widgets/spark_dialog_button/spark_dialog_button.html">
<link rel="import" href="packages/spark_widgets/spark_menu_button/spark_menu_button.html">
<link rel="import" href="packages/spark_widgets/spark_menu_item/spark_menu_item.html">
<link rel="import" href="packages/spark_widgets/spark_menu_separator/spark_menu_separator.html">
<link rel="import" href="packages/spark_widgets/spark_progress/spark_progress.html">
<link rel="import" href="packages/spark_widgets/spark_split_view/spark_split_view.html">
<link rel="import" href="packages/spark_widgets/spark_status/spark_status.html">
<link rel="import" href="packages/spark_widgets/spark_toolbar/spark_toolbar.html">
<link rel="import" href="lib/ui/polymer/commit_message_view/commit_message_view.html">
<link rel="import" href="lib/ui/polymer/goto_line_view/goto_line_view.html">

<polymer-element name="spark-polymer-ui" attributes="splitViewPosition">
  <template>
    <link rel="stylesheet" href="spark_polymer_ui.css">

    <spark-split-view
        id="splitView"
        direction="left"
        splitterSize="1"
        splitterHandle="false"
        targetSize="{{splitViewPosition}}"
        minTargetSize="200"
        on-update="{{onSplitterUpdate}}">
      <div beforeSplit>
        <spark-toolbar class="toolbar" horizontal justify="spaced">
          <input type="fileFilter"
              id="fileFilter"
              placeholder="Filter"
              on-keydown="{{fileFilterKeydownHandler}}"
              on-input="{{fileFilterInputHandler}}"
              tabindex="0"/>

          <spark-button id="runButton" flat round noPadding>
            <i class="glyphicon glyphicon-play"></i>
          </spark-button>

          <spark-menu-button
              id="mainMenu"
              valueAttr="action-id"
              arrow="none"
              on-activate="{{onMenuSelected}}">

            <spark-button flat round noPadding menuButton>
              <img src="images/overflow.png">
            </spark-button>

            <spark-menu-item action-id="project-new" label="New Project...">
            </spark-menu-item>

            <spark-menu-separator></spark-menu-separator>

            <spark-menu-item action-id="file-open" label="Open File...">
            </spark-menu-item>
            <spark-menu-item action-id="folder-open" label="Open Folder...">
            </spark-menu-item>
            <spark-menu-item action-id="git-clone" label="Git Clone...">
            </spark-menu-item>

            <spark-menu-separator></spark-menu-separator>

            <spark-menu-item action-id="application-run" label="Run Application">
            </spark-menu-item>
            <spark-menu-item action-id="application-push" label="Deploy to Mobile...">
            </spark-menu-item>
            <spark-menu-item action-id="webstore-publish" label="Publish to Chrome Web Store...">
            </spark-menu-item>

            <template if="{{developerMode}}">
              <spark-menu-separator></spark-menu-separator>
              <spark-menu-item action-id="run-tests" label="Run Tests">
              </spark-menu-item>
            </template>

            <spark-menu-separator></spark-menu-separator>

            <spark-menu-item action-id="settings" label="Settings...">
            </spark-menu-item>
            <spark-menu-item action-id="send-feedback" label="Send Feedback...">
            </spark-menu-item>
            <spark-menu-item action-id="help-about" label="About Spark">
            </spark-menu-item>

          </spark-menu-button>
        </spark-toolbar>

        <content select="#fileViewArea"></content>

        <template if="{{showNoFileFilterMatches}}">
          <div id="fileNotFoundPlaceholder">
            No matching files
          </div>
        </template>
      </div>

      <div afterSplit>
        <content select="#editorArea"></content>

        <spark-toolbar id="navigationButtons" class="toolbar"
            horizontal justify="right">
          <spark-button id="leftNav" flat round noPadding>
            <i class="fa fa-arrow-left"></i>
          </spark-button>
          <spark-button id="rightNav" flat round noPadding>
            <i class="fa fa-arrow-right"></i>
          </spark-button>
        </spark-toolbar>

        <div id="sparkStatusContainer">
         <spark-status id="sparkStatus"></spark-status>
        </div>
      </div>
    </spark-split-view>


    <!---------------------------- DIALOGS --------------------------------->


    <!-- Error dialog -->
    <spark-dialog id="errorDialog" title="PLACEHOLDER">
      <label id="errorTitle"></label>
      <div id="errorMessage" class="help-block"></div>

      <spark-dialog-button id="errorClose" dismiss focused>Close</spark-dialog-button>
    </spark-dialog>

    <!-- OK / Cancel dialog -->
    <spark-dialog id="okCancelDialog" title="PLACEHOLDER">
      <p id="okCancelMessage"></p>

      <spark-dialog-button cancel>Cancel</spark-dialog-button>
      <spark-dialog-button id="okText" submit focused>OK</spark-dialog-button>
    </spark-dialog>

    <!-- Rename File dialog -->
    <spark-dialog id="renameDialog" title="Rename">
      <label for="renameFileName">New name</label>
      <input id="renameFileName" type="text" class="form-control"
          spellcheck="false" focused>

      <spark-dialog-button cancel>Cancel</spark-dialog-button>
      <spark-dialog-button submit>Rename</spark-dialog-button>
    </spark-dialog>

    <!-- New File dialog -->
    <spark-dialog id="fileNewDialog" title="New File">
      <label for="fileName">New file name</label>
      <input id="fileName" type="text" class="form-control"
          spellcheck="false" focused>

      <spark-dialog-button cancel>Cancel</spark-dialog-button>
      <spark-dialog-button submit>Create</spark-dialog-button>
    </spark-dialog>

    <!-- New Folder dialog -->
    <spark-dialog id="folderNewDialog" title="New Folder">
      <label for="folderName">New folder name</label>
      <input id="folderName" type="text" class="form-control"
          spellcheck="false" focused>

      <spark-dialog-button cancel>Cancel</spark-dialog-button>
      <spark-dialog-button submit>Create</spark-dialog-button>
    </spark-dialog>

    <!-- New Project dialog -->
    <spark-dialog id="newProjectDialog" title="New Project">
      <div class="form-group">
        <label for="name">Project name</label>
        <input id="name" type="text" class="form-control"
            pattern="[^\/ ]+" placeholder="HelloWorld" spellcheck="false"
            autosave focused />
      </div>
      <div class="form-group">
        <label for="type">Project type</label>
        <select name="type" class="form-control" autosave>
          <option value="empty">
            Blank project
          </option>
          <optgroup label="Web apps">
            <option value="web/web_app_dart">
              Dart Web app
            </option>
            <option value="web/web_app_js">
              JavaScript Web app
            </option>
            <option value="web/web_app_polymer_js;polymer,polymer-elements,polymer-ui-elements">
              JavaScript Web app using Polymer
            </option>
          </optgroup>
          <optgroup label="Chrome apps">
            <option value="chrome/chrome_app_js">
              JavaScript Chrome app
            </option>
            <template if="{{showWipProjectTemplates}}">
              <!-- This one currently can't possibly work due to Polymer
                   JS breaking the CSP. BUG #1933. -->
              <option value="chrome/chrome_app_polymer_js;polymer,polymer-elements,polymer-ui-elements">
                JavaScript Chrome app using Polymer
              </option>
              <!-- This one works when installed in Chrome manually, but
                   launching via the 'Run' button is broken. BUG #1935. -->
              <option value="chrome/chrome_extension_js">
                JavaScript Chrome extension
              </option>
            </template>
          </optgroup>
          <optgroup label="Other">
            <option value="polymer/polymer_element_js">
              JavaScript Polymer custom element
            </option>
            <template if="{{showWipProjectTemplates}}">
              <!-- This one just needs some additional work. -->
              <option value="polymer/polymer_element_dart">
                Dart Polymer custom element
              </option>
              <!-- This one is internal for now. -->
              <option value="polymer/spark_widget">
                Spark widget
              </option>
            </template>
          </optgroup>
        </select>
      </div>

      <spark-dialog-button cancel>Cancel</spark-dialog-button>
      <spark-dialog-button submit>Create</spark-dialog-button>
    </spark-dialog>

    <!-- Harness Push dialog -->
    <spark-dialog id="mobileDeployDialog" title="Deploy to Mobile">
      <h4>Deploy a Chrome App to an Android Device</h4>
      <p>
        Please start the
        <a href="https://github.com/MobileChromeApps/harness/releases/"
            on-click="{{handleAnchorClick}}">Chrome ADT</a>
        application on your Android device.
      </p>
      <div class="form-group">
        <form>
          <div>
            <input id="adb" type="radio" name="type" value="push-adb" checked />
            <label for="adb">Deploy via USB</label>
          </div>
          <div>
            <input id="ip" type="radio" name="type" value="push-ip" autosave />
            <label for="ip">Deploy to a network host</label>
            <input id="pushUrl" type="text" class="form-control"
                placeholder="e.g. 192.168.1.101"
                pattern="(\d{1,3}\.){3}\d{1,3}" spellcheck="false" autosave/>
          </div>
        </form>
      </div>
      <spark-progress id="deployProgress"
          indeterminate showProgressMessage showCancel visible="false">
      </spark-progress>
      <div id='deployCheckDeviceMessage'>
        Please check for a connection authorization dialog on your device.
      </div>

      <spark-dialog-button cancel>Cancel</spark-dialog-button>
      <spark-dialog-button submit focused>Deploy</spark-dialog-button>
    </spark-dialog>

    <!-- Git Clone dialog -->
    <spark-dialog id="gitCloneDialog" title="Clone Git Project">
      <div class="form-group">
        <label for="gitRepoUrl">Repository URL</label>
        <input id="gitRepoUrl" type="url" class="form-control"
            placeholder="https://github.com/dart-lang/spark.git"
            spellcheck="false" autosave focused>
      </div>
      <spark-progress id="cloneProgress"
          indeterminate showProgressMessage showCancel visible="false">
      </spark-progress>

      <spark-dialog-button id="cloneClose" cancel>Cancel</spark-dialog-button>
      <spark-dialog-button id="clone" submit>Clone</spark-dialog-button>
    </spark-dialog>

    <!-- Git Commit dialog -->
    <spark-dialog id="gitCommitDialog" title="Git Commit">
      <div class="form-group">
        <div id="gitUserInfo">
          <div class="input-label">
            <label for="gitName">Your Name</label>
            <input id="gitName" type="text" class="form-control"
                placeholder="John Doe" spellcheck="false" autosave focused>
          </div>
          <div class="input-label">
            <label for="gitEmail">Email</label>
            <input id="gitEmail" type="email" class="form-control"
                placeholder="johndoe@gmail.com" spellcheck="false" autosave>
          </div>
        </div>
      </div>
      <div class="input-label">
        <label id="changeLabel">Changes</label>
        <div id="gitStatusDiv">
           <span id="gitStatus"></span>
           <a href="#" id="gitStatusDetail">Details...</a>
        </div>
      </div>
      <div id="gitChangeList"></div>
      <div class="form-group">
        <label for="commitMessage">Commit Message</label>
        <textarea id="commitMessage" type="text" class="form-control"
            rows="3" wrap="soft" spellcheck autosave></textarea>
        <span class="help-block">
          Enter a brief description of the changes.
        </span>
      </div>

      <spark-dialog-button cancel>Cancel</spark-dialog-button>
      <spark-dialog-button submit>Commit</spark-dialog-button>
    </spark-dialog>

    <!-- Git Branch dialog -->
    <spark-dialog id="gitBranchDialog" title="Create Branch">
      <label for="gitBranchName">New branch name</label>
      <input id="gitBranchName" type="text" class="form-control"
          pattern="[^~:?*\^\[\s]+" spellcheck="false" autosave focused>
      <span class="help-block">Create a new git branch.</span>

      <spark-dialog-button cancel>Cancel</spark-dialog-button>
      <spark-dialog-button submit>Create Branch</spark-dialog-button>
    </spark-dialog>

    <!-- Git Checkout dialog -->
    <spark-dialog id="gitCheckoutDialog" title="Git Checkout">
      <div class="form-group">
        <label for="currentBranchName">Current branch</label>
        <input id="currentBranchName" type="text" class="form-control"
            spellcheck="false" disabled>
      </div>
      <div class="form-group">
        <label for="gitCheckout">Switch to branch</label>
        <select id="gitCheckout" class="form-control"></select>
      </div>

      <spark-dialog-button cancel>Cancel</spark-dialog-button>
      <spark-dialog-button submit>Checkout</spark-dialog-button>
    </spark-dialog>

    <!-- Git Push dialog -->
    <spark-dialog id="gitPushDialog" title="Git Push">
      <div class="form-group">
        <div id="gitCommitList"></div>
      </div>
      <spark-progress id="gitPushProgress"
          indeterminate showProgressMessage showCancel visible="false">
      </spark-progress>
<<<<<<< HEAD
=======

>>>>>>> f786a78c
      <spark-dialog-button id="gitPushClose">Cancel</spark-dialog-button>
      <spark-dialog-button id="gitPush" submit>Push</spark-dialog-button>
    </spark-dialog>

    <!-- About dialog -->
    <spark-dialog id="aboutDialog" title="Spark">
      <div class="form-group">
        <span class="help-block">
          A Chrome Apps based development environment (v<span id="aboutVersion"></span>)
        </span>
      </div>
      <div class="form-group">
        <div class="checkbox">
          <input id="analyticsCheck" type="checkbox">
          <label for="analyticsCheck">
            Allow Spark to collect anonymous usage statistics
          </label>
        </div>
      </div>

      <spark-dialog-button dismiss focused>Close</spark-dialog-button>
    </spark-dialog>

    <!-- Settings dialog -->
    <spark-dialog id="settingsDialog" title="Settings">
      <div class="form-group">
        <label class="control-label">Whitespace</label>
        <div class="checkbox">
          <input id="stripWhitespace" type="checkbox">
          <label for="stripWhitespace">
            Strip trailing whitespace on save
          </label>
        </div>
      </div>

      <template if="{{useAceThemes}}">
        <div class="form-group" id="changeTheme">
          <label class="control-label">Editor theme</label>
          <div>
            <span class="settings-label"></span>
            <span class="plus-minus-container">
              <a href="#" id="themeMinus" class="plus-minus-button"
                  on-click="{{onThemeMinus}}">
                <span class="glyphicon glyphicon-chevron-left"></span>
              </a>
              <a href="#" id="themePlus" class="plus-minus-button"
                  on-click="{{onThemePlus}}">
                <span class="glyphicon glyphicon-chevron-right"></span>
              </a>
            </span>
          </div>
        </div>
      </template>

      <div class="form-group" id="changeFont">
        <label class="control-label">Editor font</label>
        <div>
          <span class="settings-label"></span>
          <span class="plus-minus-container">
            <a href="#" id="fontMinus" class="plus-minus-button"
                on-click="{{onFontSmaller}}">
              <span class="glyphicon glyphicon-minus"></span>
            </a>
            <a href="#" id="fontPlus" class="plus-minus-button"
                on-click="{{onFontLarger}}">
              <span class="glyphicon glyphicon-plus"></span>
            </a>
          </span>
        </div>
      </div>

      <div class="form-group" id="changeKeys">
        <label class="control-label">Key bindings</label>
        <div>
          <span class="settings-label"></span>
          <span class="plus-minus-container">
            <a href="#" id="keysMinus" class="plus-minus-button"
                on-click="{{onKeysMinus}}">
              <span class="glyphicon glyphicon-chevron-left"></span>
            </a>
            <a href="#" id="keysPlus" class="plus-minus-button"
                on-click="{{onKeysPlus}}">
              <span class="glyphicon glyphicon-chevron-right"></span>
            </a>
          </span>
        </div>
      </div>

      <div class="form-group">
        <label class="control-label">Git</label>
        <div>
          <spark-dialog-button on-click="{{onResetGit}}">
            Clear Git Credentials
          </spark-dialog-button>
          <span id="gitResetSettingsDone">Done</span>
        </div>
      </div>

      <template if="{{!chromeOS}}">
        <div class="form-group">
          <label class="control-label">Root directory</label>
          <div>
            <span id="directory-label" class="settings-label"></span>
          </div>
        </div>
      </template>

      <template if="{{developerMode}}">
        <div class="form-group">
          <label class="control-label">Preferences</label>
          <div>
            <spark-button on-click="{{onResetPreference}}">
              Reset Preferences
            </spark-button>
            <span id="preferenceResetResult"></span>
          </div>
        </div>
      </template>

      <spark-dialog-button submit focused>Close</spark-dialog-button>
    </spark-dialog>

    <!-- Git authentication dialog -->
    <spark-dialog id="gitAuthenticationDialog" title="Git Authentication">
      <div id="gitUserInfo">
        <div class="input-label">
          <label for="gitUsername">User name</label>
          <input id="gitUsername" type="text" class="form-control"
              placeholder="johndoe" pattern="\S+" spellcheck="false"
              autosave focused>
        </div>
        <div class="input-label">
          <label for="gitPassword">Password</label>
          <input id="gitPassword" type="password" class="form-control"
              placeholder="Required">
        </div>
      </div>

      <spark-dialog-button cancel>Cancel</spark-dialog-button>
      <spark-dialog-button submit>Login</spark-dialog-button>
    </spark-dialog>

    <!-- Publish on webstore -->
    <spark-dialog id="webStorePublishDialog" title="Publish to Chrome Web Store">
      <div class="form-group">
        <form>
          <div>
            <input type="radio" name="type" value="new" id="new-app-radio" checked>
            <label for="new-app-radio">Create a new application</label>
          </div>
          <div>
            <input type="radio" name="type" value="existing" id="existing-app-radio">
            <label for="existing-app-radio">Upload to an existing application</label>
          </div>
        </form>
      </div>
      <div class="form-group">
        <label for="appID">Enter the ID of the existing application</label>
        <input id="appID" type="text" class="form-control"
            placeholder="abcdefghijklmnopqrstuvwxyzabcdef" pattern="[a-z]{32}"
            spellcheck="false" autosave>
      </div>

      <spark-dialog-button cancel>Cancel</spark-dialog-button>
      <spark-dialog-button submit focused>Publish</spark-dialog-button>
    </spark-dialog>

    <!-- Properties dialog -->
    <spark-dialog id="propertiesDialog" title="Properties">
      <div id="body">
      </div>

      <spark-dialog-button dismiss focused>Close</spark-dialog-button>
    </spark-dialog>

    <!-- Chrome WebStore published dialog -->
    <spark-dialog id="webStorePublishedDialog" title="Application published">
      <div class="help-block">
        An updated version of your application has been uploaded and
        published. You can now see it on the Chrome Web Store.
      </div>

      <spark-dialog-button id="webStorePublishedAction">
        Open in Chrome Web Store
      </spark-dialog-button>
      <spark-dialog-button dismiss focused>
        Close
      </spark-dialog-button>
    </spark-dialog>

    <!-- Chrome WebStore first upload dialog -->
    <spark-dialog id="webStoreUploadedDialog" title="Application uploaded">
      <div class="help-block">
        Your application has been uploaded to the Chrome Web Store.
        You still need to fill out some additional information in the
        Developer Dashboard before publishing it.
      </div>

      <spark-dialog-button id="webStoreUploadedAction">
        Open in the Developer Dashboard
      </spark-dialog-button>
      <spark-dialog-button submit focused>
        Close
      </spark-dialog-button>
    </spark-dialog>

    <!-- Project remove dialog -->
    <spark-dialog id="projectRemoveDialog" title="Remove Project">
      <div class="help-block">
        Choose "Delete" if you want to remove
        &quot;<span id="projectRemoveProjectName"></span>&quot; permanently from
        disk or choose "Remove Reference" if you'd like to remove it from
        the list of projects in Spark but keep your files on disk.
      </div>

      <spark-dialog-button cancel>
        Cancel
      </spark-dialog-button>
      <spark-dialog-button id="projectRemoveDeleteButton" submit primary="false">
        Delete
      </spark-dialog-button>
      <spark-dialog-button id="projectRemoveRemoveReferenceButton" submit>
        Remove Reference
      </spark-dialog-button>
    </spark-modal>

    <!-- File remove dialog -->
    <spark-dialog id="fileRemoveDialog" title="Remove File">
      <div class="help-block">
        Choose "Delete" if you want to remove
        &quot;<span id="name"></span>&quot; permanently from
        disk or choose "Remove Reference" if you'd like to remove it from
        Spark but keep the file on disk.
      </div>

      <spark-dialog-button cancel>
        Cancel
      </spark-dialog-button>
      <spark-dialog-button id="fileRemoveDeleteButton" submit primary="false">
        Delete
      </spark-dialog-button>
      <spark-dialog-button id="fileRemoveRemoveReferenceButton" submit>
        Remove Reference
      </spark-dialog-button>
    </spark-modal>
  </template>

  <script type="application/dart;component=1" src="spark_polymer_ui.dart"></script>
</polymer-element><|MERGE_RESOLUTION|>--- conflicted
+++ resolved
@@ -358,10 +358,7 @@
       <spark-progress id="gitPushProgress"
           indeterminate showProgressMessage showCancel visible="false">
       </spark-progress>
-<<<<<<< HEAD
-=======
-
->>>>>>> f786a78c
+
       <spark-dialog-button id="gitPushClose">Cancel</spark-dialog-button>
       <spark-dialog-button id="gitPush" submit>Push</spark-dialog-button>
     </spark-dialog>
