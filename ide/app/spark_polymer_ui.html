<!DOCTYPE html>

<!-- Copyright (c) 2013, Google Inc. Please see the AUTHORS file for details.
     All rights reserved. Use of this source code is governed by a BSD-style
     license that can be found in the LICENSE file. -->

<!-- NOTE: If you add any new Polymer imports here, don't forget to also add
     matching Dart imports in spark_bootstrap.dart. -->
<link rel="import" href="packages/spark_widgets/spark_button/spark_button.html">
<link rel="import" href="packages/spark_widgets/spark_dialog/spark_dialog.html">
<link rel="import" href="packages/spark_widgets/spark_dialog_button/spark_dialog_button.html">
<link rel="import" href="packages/spark_widgets/spark_menu_button/spark_menu_button.html">
<link rel="import" href="packages/spark_widgets/spark_menu_item/spark_menu_item.html">
<link rel="import" href="packages/spark_widgets/spark_menu_separator/spark_menu_separator.html">
<link rel="import" href="packages/spark_widgets/spark_progress/spark_progress.html">
<link rel="import" href="packages/spark_widgets/spark_split_view/spark_split_view.html">
<link rel="import" href="packages/spark_widgets/spark_status/spark_status.html">
<link rel="import" href="packages/spark_widgets/spark_toolbar/spark_toolbar.html">
<link rel="import" href="lib/ui/commit_message_view/commit_message_view.html">
<link rel="import" href="lib/ui/goto_line_view/goto_line_view.html">

<polymer-element name="spark-polymer-ui" attributes="splitViewPosition">
  <template>
    <link rel="stylesheet" href="spark_polymer_ui.css">

    <spark-split-view
        id="splitView"
        direction="left"
        splitterSize="0"
        splitterHandle="false"
        targetSize="{{splitViewPosition}}"
        minTargetSize="200"
        maxTargetSize="600"
        on-update="{{onSplitterUpdate}}">
      <div beforeSplit>
        <spark-toolbar class="toolbar"
            horizontal
            justify="spaced"
            spacing="small">
          <input type="fileFilter"
              id="fileFilter"
              placeholder="Filter"
              spellcheck="false"
              on-keydown="{{fileFilterKeydownHandler}}"
              on-input="{{fileFilterInputHandler}}"
              tabindex="0"/>

          <spark-button id="runButton" flat round padding="medium">
            <svg viewBox="0 0 24 24">
              <polygon points="8,5 8,19 19,12 "></polygon>
            </svg>
          </spark-button>

          <spark-menu-button
              id="mainMenu"
              valueAttr="action-id"
              arrow="none"
              on-activate="{{onMenuSelected}}">

            <spark-button menuButton flat round padding="medium">
              <svg viewBox="0 0 24 24">
                <path d="M12,8c1.1,0,2-0.9,2-2s-0.9-2-2-2c-1.1,0-2,0.9-2,2S10.9,8,12,8z M12,10c-1.1,0-2,0.9-2,2s0.9,2,2,2c1.1,0,2-0.9,2-2S13.1,10,12,10z M12,16c-1.1,0-2,0.9-2,2s0.9,2,2,2c1.1,0,2-0.9,2-2S13.1,16,12,16z"></path>
              </svg>
            </spark-button>

            <spark-menu-item action-id="project-new" label="New Project...">
            </spark-menu-item>
            <!-- TODO(devoncarew): Removed as per #2348. -->
            <!-- spark-menu-item action-id="file-open" label="Open File...">
            </spark-menu-item -->
            <spark-menu-item action-id="folder-open" label="Open Folder...">
            </spark-menu-item>
            <spark-menu-item action-id="git-clone" label="Git Clone...">
            </spark-menu-item>

            <spark-menu-separator></spark-menu-separator>

            <spark-menu-item action-id="application-push" label="Deploy to Mobile...">
            </spark-menu-item>
            <spark-menu-item action-id="webstore-publish" label="Publish to Chrome Web Store...">
            </spark-menu-item>

            <template if="{{developerMode}}">
              <spark-menu-separator></spark-menu-separator>
              <spark-menu-item action-id="run-tests" label="Run Tests">
              </spark-menu-item>
            </template>

            <spark-menu-separator></spark-menu-separator>

            <spark-menu-item action-id="send-feedback" label="Send Feedback...">
            </spark-menu-item>
            <spark-menu-item action-id="help-about" label="About Spark">
            </spark-menu-item>

          </spark-menu-button>
        </spark-toolbar>

        <content select="#fileViewArea"></content>

        <template if="{{showNoFileFilterMatches}}">
          <div id="fileNotFoundPlaceholder">
            No matching files
          </div>
        </template>

        <spark-toolbar id="bottom-toolbar"
            class="toolbar"
            horizontal
            justify="right"
            spacing="small">
          <spark-button id="settingsButton" flat round padding="medium">
            <svg viewBox="0 0 24 24">
              <path d="M19.4,13c0-0.3,0.1-0.6,0.1-1s0-0.7-0.1-1l2.1-1.7c0.2-0.2,0.2-0.4,0.1-0.6l-2-3.5C19.5,5.1,19.3,5,19,5.1l-2.5,1c-0.5-0.4-1.1-0.7-1.7-1l-0.4-2.6C14.5,2.2,14.2,2,14,2h-4C9.8,2,9.5,2.2,9.5,2.4L9.1,5.1C8.5,5.3,8,5.7,7.4,6.1L5,5.1C4.7,5,4.5,5.1,4.3,5.3l-2,3.5C2.2,8.9,2.3,9.2,2.5,9.4L4.6,11c0,0.3-0.1,0.6-0.1,1s0,0.7,0.1,1l-2.1,1.7c-0.2,0.2-0.2,0.4-0.1,0.6l2,3.5C4.5,18.9,4.7,19,5,18.9l2.5-1c0.5,0.4,1.1,0.7,1.7,1l0.4,2.6c0,0.2,0.2,0.4,0.5,0.4h4c0.2,0,0.5-0.2,0.5-0.4l0.4-2.6c0.6-0.3,1.2-0.6,1.7-1l2.5,1c0.2,0.1,0.5,0,0.6-0.2l2-3.5c0.1-0.2,0.1-0.5-0.1-0.6L19.4,13z M12,15.5c-1.9,0-3.5-1.6-3.5-3.5s1.6-3.5,3.5-3.5s3.5,1.6,3.5,3.5S13.9,15.5,12,15.5z"></path>
            </svg>
          </spark-button>
        </spark-toolbar>
      </div>

      <div afterSplit>
        <content select="#editorArea"></content>

        <spark-toolbar id="navigationButtons" class="toolbar"
            horizontal
            justify="right"
            spacing="small">
          <spark-button id="leftNav" flat round padding="medium">
            <svg viewBox="0 0 24 24">
              <path d="M20,11H7.8l5.6-5.6L12,4l-8,8l8,8l1.4-1.4L7.8,13H20V11z"></path>
            </svg>
          </spark-button>
          <spark-button id="rightNav" flat round padding="medium">
            <svg viewBox="0 0 24 24">
              <polygon points="12,4 10.6,5.4 16.2,11 4,11 4,13 16.2,13 10.6,18.6 12,20 20,12 "></polygon>
            </svg>
          </spark-button>
        </spark-toolbar>

        <div id="sparkStatusContainer">
         <spark-status id="sparkStatus"></spark-status>
        </div>
      </div>
    </spark-split-view>


    <!-- =========================== DIALOGS =============================== -->


    <!-- Error dialog -->
    <spark-dialog id="errorDialog" title="">
      <div id="errorMessage" class="help-block"></div>

      <spark-dialog-button id="errorClose" dismiss focused>Close</spark-dialog-button>
    </spark-dialog>

    <!-- OK / Cancel dialog -->
    <spark-dialog id="okCancelDialog" title="">
      <p id="okCancelMessage"></p>

      <spark-dialog-button cancel>Cancel</spark-dialog-button>
      <spark-dialog-button id="okText" submit focused>OK</spark-dialog-button>
    </spark-dialog>

    <!-- Rename File dialog -->
    <spark-dialog id="renameDialog" title="Rename">
      <label for="renameFileName">New name</label>
      <input id="renameFileName" type="text" class="form-control"
          required pattern="[\w\.-]+"
          spellcheck="false" autosave focused>

      <spark-dialog-button cancel>Cancel</spark-dialog-button>
      <spark-dialog-button submit>Rename</spark-dialog-button>
    </spark-dialog>

    <!-- New File dialog -->
    <spark-dialog id="fileNewDialog" title="New File">
      <label for="fileName">New file name</label>
      <input id="fileName" type="text" class="form-control"
          required pattern="[\w\.-]+"
          spellcheck="false" focused>

      <spark-dialog-button cancel>Cancel</spark-dialog-button>
      <spark-dialog-button submit>Create</spark-dialog-button>
    </spark-dialog>

    <!-- New Folder dialog -->
    <spark-dialog id="folderNewDialog" title="New Folder">
      <label for="folderName">New folder name</label>
      <input id="folderName" type="text" class="form-control"
          required pattern="[\w\.-]+"
          spellcheck="false" focused>

      <spark-dialog-button cancel>Cancel</spark-dialog-button>
      <spark-dialog-button submit>Create</spark-dialog-button>
    </spark-dialog>

    <!-- New Project dialog -->
    <spark-dialog id="newProjectDialog" title="New Project">
      <div class="form-group">
        <label for="name">Project name</label>
        <input id="name" type="text" class="form-control"
            placeholder="HelloWorld" required pattern="[\w\.-]+"
            spellcheck="false" autosave focused />
      </div>
      <div class="form-group">
        <label for="type">Project type</label>
<<<<<<< HEAD
        <select name="type" class="form-control" autosave>
          <optgroup label="Default">
            <option value="empty">
              Blank project
            </option>
          </optgroup>
          <optgroup label="Web apps">
            <option value="web/web_app_dart">
              Dart web app
            </option>
            <option value="web/web_app_js">
              JavaScript web app
            </option>
            <option value="web/web_app_polymer_js;polymer,core-elements">
              JavaScript web app using Polymer
            </option>
          </optgroup>
          <optgroup label="Chrome apps">
            <!-- option value="chrome/chrome_app_dart">
              Dart Chrome app
            </option -->
            <option value="chrome/chrome_app_js">
              JavaScript Chrome app
            </option>
            <template if="{{showWipProjectTemplates}}">
=======

        <!-- TODO(ussuri): This duplication is pretty ugly, but none of the
          advertised ways worked: <template if...> around individual options
          breaks dart2js ("'template if' within 'select'...");
          <option template if...> doesn't work at least in Dartium.
        -->
        <template if="{{showWipProjectTemplates}}">
          <!-- TODO(ussuri): Rename "type" - too generic => dangerous. -->
          <select name="type" class="form-control" autosave>
            <optgroup label="Default">
              <option value="empty">
                Blank project
              </option>
            </optgroup>
            <optgroup label="Web apps">
              <option value="web/web_app_dart">
                Dart web app
              </option>
              <option value="web/web_app_js">
                JavaScript web app
              </option>
              <option value="web/web_app_polymer_js;polymer,core-elements">
                JavaScript web app using Polymer
              </option>
            </optgroup>
            <optgroup label="Chrome apps">
              <option value="chrome/chrome_app_js">
                JavaScript Chrome app
              </option>
>>>>>>> 5ecd20db
              <!-- This one currently can't possibly work due to Polymer
                   JS breaking the CSP. BUG #1933. -->
              <option value="chrome/chrome_app_polymer_js;polymer,core-elements">
                JavaScript Chrome app using Polymer
              </option>
              <!-- This one works when installed in Chrome manually, but
                   launching via the 'Run' button is broken. BUG #1935. -->
              <option value="chrome/chrome_extension_js">
                JavaScript Chrome extension
              </option>
            </optgroup>
            <optgroup label="Polymer elements">
              <option value="polymer/polymer_element_js">
                JavaScript Polymer custom element
              </option>
              <!-- This one just needs some additional work. -->
              <option value="polymer/polymer_element_dart">
                Dart Polymer custom element
              </option>
              <!-- This one is internal for now. -->
              <option value="polymer/spark_widget">
                Spark widget
              </option>
            </optgroup>
          </select>
        </template>

        <template if="{{!showWipProjectTemplates}}">
          <select name="type" class="form-control" autosave>
            <optgroup label="Default">
              <option value="empty">
                Blank project
              </option>
            </optgroup>
            <optgroup label="Web apps">
              <option value="web/web_app_dart">
                Dart web app
              </option>
              <option value="web/web_app_js">
                JavaScript web app
              </option>
              <option value="web/web_app_polymer_js;polymer,core-elements">
                JavaScript web app using Polymer
              </option>
            </optgroup>
            <optgroup label="Chrome apps">
              <option value="chrome/chrome_app_js">
                JavaScript Chrome app
              </option>
            </optgroup>
            <optgroup label="Polymer elements">
              <option value="polymer/polymer_element_js">
                JavaScript Polymer custom element
              </option>
            </optgroup>
          </select>
        </template>
      </div>

      <spark-dialog-button cancel>Cancel</spark-dialog-button>
      <spark-dialog-button submit>Create</spark-dialog-button>
    </spark-dialog>

    <!-- Deploy to Mobile dialog -->
    <spark-dialog id="mobileDeployDialog" title="Deploy to Mobile">
      <div class="form-group">
        <div class="help-block">
          Please start the
          <a href="https://github.com/MobileChromeApps/chrome-app-harness/releases"
              on-click="{{handleAnchorClick}}">
            Chrome App Developer Tool for Mobile (App Dev Tool)
          </a>
          application on your Android device.
        </div>
      </div>
      <div class="form-group">
        <div class="vert-align-box">
          <input id="adb" type="radio" name="mobileDeployType" value="push-adb" checked>
          <label for="adb">Deploy via USB</label>
        </div>
      </div>
      <div class="form-group">
        <div class="vert-align-box">
          <input id="ip" type="radio" name="mobileDeployType" value="push-ip">
          <label for="ip">Deploy to a network host with this IP:</label>
        </div>
        <div class="radio-button-dependency">
          <!-- TODO(devoncarew): Also, support IPv6 name patterns. -->
          <input id="pushUrl" type="text" class="form-control "
              placeholder="e.g. 192.168.1.101"
              pattern="(\d{1,3}\.){3}\d{1,3}"
              spellcheck="false" autosave>
        </div>
      </div>
      <div id="progressDescription"></div>
      <div id='deployCheckDeviceMessage'>
        Please check for a connection authorization dialog on your device.
      </div>

      <spark-dialog-button cancel>Cancel</spark-dialog-button>
      <spark-dialog-button submit focused>Deploy</spark-dialog-button>
    </spark-dialog>

    <!-- Git Clone dialog -->
    <spark-dialog id="gitCloneDialog" title="Clone Git Project">
      <div class="form-group">
        <label for="gitRepoUrl">Repository URL</label>
        <input id="gitRepoUrl" type="url" class="form-control"
            placeholder="https://github.com/dart-lang/spark.git"
            spellcheck="false" autosave focused>
      </div>

      <spark-dialog-button id="cloneClose" cancel>Cancel</spark-dialog-button>
      <spark-dialog-button id="clone" submit>Clone</spark-dialog-button>
    </spark-dialog>

    <!-- Git Commit dialog -->
    <spark-dialog id="gitCommitDialog" title="Git Commit">
      <div class="form-group">
        <div id="gitUserInfo">
          <div class="input-label">
            <label for="gitName">Your name</label>
            <input id="gitName" type="text" class="form-control"
                placeholder="John Doe" pattern=".+"
                spellcheck="false" autosave focused>
          </div>
          <div class="input-label">
            <label for="gitEmail">Email</label>
            <input id="gitEmail" type="email" class="form-control"
                placeholder="johndoe@gmail.com" spellcheck="false" autosave>
          </div>
        </div>
      </div>
      <div class="input-label">
        <label id="changeLabel">Changes</label>
        <div id="gitStatusDiv">
           <span id="gitStatus"></span>
           <a href="#" id="gitStatusDetail">Details...</a>
        </div>
      </div>
      <div id="gitChangeList"></div>
      <div class="form-group">
        <label for="commitMessage">Commit message</label>
        <textarea id="commitMessage" type="text" class="form-control"
            rows="3" wrap="soft" spellcheck autosave></textarea>
        <span class="help-block">
          Enter a brief description of the changes.
        </span>
      </div>
      <spark-dialog-button id="gitCommitCancel" cancel>Cancel</spark-dialog-button>
      <spark-dialog-button id="gitCommit" submit>Commit</spark-dialog-button>
    </spark-dialog>

    <!-- Git Branch dialog -->
    <spark-dialog id="gitBranchDialog" title="Create Branch">
      <label for="gitBranchName">Create a new branch</label>
      <input id="gitBranchName" type="text" class="form-control"
          required pattern="[^~:?*\^\[\s]+" spellcheck="false" autosave focused>
      <div class="form-group">
        <label for="gitRemoteBranches">Checkout a branch</label>
        <select id="gitRemoteBranches" class="form-control"></select>
      </div>
      <spark-dialog-button id="gitBranchCancel" cancel>Cancel</spark-dialog-button>
      <spark-dialog-button id="gitBranch" submit>Create Branch</spark-dialog-button>
    </spark-dialog>

    <!-- Git Checkout dialog -->
    <spark-dialog id="gitCheckoutDialog" title="Git Checkout">
      <div class="form-group">
        <label for="currentBranchName">Current branch</label>
        <input id="currentBranchName" type="text" class="form-control"
            spellcheck="false" disabled>
      </div>
      <div class="form-group">
        <label for="gitCheckoutBranch">Switch to branch</label>
        <select id="gitCheckoutBranch" class="form-control"></select>
      </div>
      <spark-dialog-button id="gitCheckoutCancel" cancel>Cancel</spark-dialog-button>
      <spark-dialog-button id="gitCheckout" submit>Checkout</spark-dialog-button>
    </spark-dialog>

    <!-- Git Push dialog -->
    <spark-dialog id="gitPushDialog" title="Git Push">
      <div class="form-group">
        <div id="gitCommitList"></div>
      </div>
      <spark-dialog-button id="gitPushClose">Cancel</spark-dialog-button>
      <spark-dialog-button id="gitPush" submit>Push</spark-dialog-button>
    </spark-dialog>

    <!-- About dialog -->
    <spark-dialog id="aboutDialog" title="About Spark">
      <div class="form-group">
        <img src="images/icon_48.png">
        <label>A Chrome Apps based development environment (v{{appVersion}})</label>
      </div>
      <div class="form-group">
        <div class="top-align-box">
          <span>
            <input id="analyticsCheck" type="checkbox">
          </span>
          <label for="analyticsCheck">
            Help make Spark better by automatically sending usage statistics and
            crash reports to Google
          </label>
        </div>
      </div>
      <spark-dialog-button submit>Done</spark-dialog-button>
    </spark-dialog>

    <!-- Settings dialog -->
    <spark-dialog id="settingsDialog" title="Settings">
      <div class="form-group">
        <spark-toolbar class="settings-block"
            horizontal justify="left" spacing="small">
          <label class="settings-label">Whitespace:</label>
          <span class="vert-align-box">
            <input id="stripWhitespace" type="checkbox">
            <label for="stripWhitespace">
              Strip trailing whitespace on save
            </label>
          </span>
        </spark-toolbar>
      </div>

      <template if="{{useAceThemes}}">
        <div class="form-group" id="changeTheme">
          <spark-toolbar class="settings-block"
              horizontal justify="spaced" spacing="small">
            <label class="settings-label">Editor theme:</label>
            <span class="settings-value"></span>
            <spark-button id="themeMinus" class="plus-minus-button"
                flat round padding="small" on-click="{{onThemeMinus}}">
              <!--TODO(ussuri): Use SVG <use> directives instead here and below.-->
              <svg viewBox="0 0 24 24">
                <polygon points="15.4,7.4 14,6 8,12 14,18 15.4,16.6 10.8,12 "></polygon>
              </svg>
            </spark-button>
            <spark-button id="themePlus" class="plus-minus-button"
                flat round padding="small" on-click="{{onThemePlus}}">
              <svg viewBox="0 0 24 24">
                <polygon points="10,6 8.6,7.4 13.2,12 8.6,16.6 10,18 16,12 "></polygon>
              </svg>
            </spark-button>
          </spark-toolbar>
        </div>
      </template>

      <div class="form-group" id="changeFont">
        <spark-toolbar class="settings-block"
            horizontal justify="spaced" spacing="small">
          <label class="settings-label">Editor font:</label>
          <span class="settings-value"></span>
          <spark-button id="fontMinus" class="plus-minus-button"
              flat round padding="small" on-click="{{onFontSmaller}}">
            <svg viewBox="0 0 24 24">
              <path d="M19,13H5v-2h14V13z"></path>
            </svg>
          </spark-button>
          <spark-button id="fontPlus" class="plus-minus-button"
              flat round padding="small" on-click="{{onFontLarger}}">
            <svg viewBox="0 0 24 24">
              <path d="M19,13h-6v6h-2v-6H5v-2h6V5h2v6h6V13z"></path>
            </svg>
          </spark-button>
        </spark-toolbar>
      </div>

      <div class="form-group" id="changeKeys">
        <spark-toolbar class="settings-block"
            horizontal justify="spaced" spacing="small">
          <label class="settings-label">Key bindings:</label>
          <span class="settings-value"></span>
          <spark-button id="keysMinus" class="plus-minus-button"
              flat round padding="small" on-click="{{onKeysMinus}}">
            <svg viewBox="0 0 24 24">
              <polygon points="15.4,7.4 14,6 8,12 14,18 15.4,16.6 10.8,12 "></polygon>
            </svg>
          </spark-button>
          <spark-button id="keysPlus" class="plus-minus-button"
              flat round padding="small" on-click="{{onKeysPlus}}">
            <svg viewBox="0 0 24 24">
              <polygon points="10,6 8.6,7.4 13.2,12 8.6,16.6 10,18 16,12 "></polygon>
            </svg>
          </spark-button>
        </spark-toolbar>
      </div>

      <template if="{{!chromeOS}}">
        <div class="form-group" id="rootDirectory">
          <spark-toolbar class="settings-block"
              horizontal justify="spaced" spacing="small">
            <label class="settings-label">Root directory:</label>
            <span id="directoryLabel" class="settings-value"></span>
          </spark-toolbar>
        </div>
      </template>

      <div class="form-group" id="gitCredentials">
        <spark-toolbar class="settings-block"
            horizontal justify="edges" spacing="small">
          <label class="settings-label">Git credentials:</label>
          <spark-button class="reset-setting-button"
              flat primary on-click="{{onResetGit}}">
            Clear Git Credentials
          </spark-button>
        </spark-toolbar>
        <div id="gitResetSettingsDone" class="reset-setting-result">
          Done
        </div>
      </div>

      <template if="{{developerMode}}">
        <div class="form-group" id="resetPreferences">
          <spark-toolbar class="settings-block"
              horizontal justify="edges" spacing="small">
            <label class="settings-label">Preferences:</label>
            <spark-button class="reset-setting-button"
                flat primary on-click="{{onResetPreference}}">
              Reset Preferences
            </spark-button>
          </spark-toolbar>
          <div id="preferenceResetResult" class="reset-setting-result"></div>
        </div>
      </template>

      <spark-dialog-button dismiss focused>Close</spark-dialog-button>
    </spark-dialog>

    <!-- Git authentication dialog -->
    <spark-dialog id="gitAuthenticationDialog" title="Git Authentication">
      <div id="gitUserInfo">
        <div class="input-label">
          <label for="gitUsername">User name</label>
          <input id="gitUsername" type="text" class="form-control"
              placeholder="johndoe" required pattern="\S+"
              spellcheck="false" autosave focused>
        </div>
        <div class="input-label">
          <label for="gitPassword">Password</label>
          <input id="gitPassword" type="password" class="form-control"
              placeholder="Required" required>
        </div>
      </div>

      <spark-dialog-button cancel>Cancel</spark-dialog-button>
      <spark-dialog-button submit>Login</spark-dialog-button>
    </spark-dialog>

    <!-- Spark Status dialog -->
    <spark-dialog id="statusDialog" title="">
      <div id="progressDescription"></div>
    </spark-dialog>

    <!-- Publish on webstore -->
    <spark-dialog id="webStorePublishDialog" title="Publish to Chrome Web Store">
      <div class="form-group">
        <div class="vert-align-box">
          <input type="radio" name="webStorePublishType" value="new" id="new-app-radio" checked>
          <label for="new-app-radio">Create a new application</label>
        </div>
      </div>
      <div class="form-group">
        <div class="vert-align-box">
          <input type="radio" name="webStorePublishType" value="existing" id="existing-app-radio">
          <label for="existing-app-radio">Upload to an existing application with this ID:</label>
        </div>
        <div class="radio-button-dependency">
          <input id="appID" type="text" class="form-control"
              placeholder="abcdefghijklmnopqrstuvwxyzabcdef"
              required pattern="[a-z]{32}"
              spellcheck="false" autosave>
        </div>
      </div>
      <spark-dialog-button cancel>Cancel</spark-dialog-button>
      <spark-dialog-button submit focused>Publish</spark-dialog-button>
    </spark-dialog>

    <!-- Properties dialog -->
    <spark-dialog id="propertiesDialog" title="Properties">
      <div id="body">
      </div>

      <spark-dialog-button dismiss focused>Close</spark-dialog-button>
    </spark-dialog>

    <!-- Chrome WebStore published dialog -->
    <spark-dialog id="webStorePublishedDialog" title="Application published">
      <div class="help-block">
        An updated version of your application has been uploaded and
        published. You can now see it on the Chrome Web Store.
      </div>

      <spark-dialog-button id="webStorePublishedAction">
        Open in Chrome Web Store
      </spark-dialog-button>
      <spark-dialog-button dismiss focused>
        Close
      </spark-dialog-button>
    </spark-dialog>

    <!-- Chrome WebStore first upload dialog -->
    <spark-dialog id="webStoreUploadedDialog" title="Application uploaded">
      <div class="help-block">
        Your application has been uploaded to the Chrome Web Store.
        You still need to fill out some additional information in the
        Developer Dashboard before publishing it.
      </div>

      <spark-dialog-button id="webStoreUploadedAction">
        Open in the Developer Dashboard
      </spark-dialog-button>
      <spark-dialog-button submit focused>
        Close
      </spark-dialog-button>
    </spark-dialog>

    <!-- Project remove dialog -->
    <spark-dialog id="projectRemoveDialog" title="Remove Project">
      <div class="help-block">
        "DELETE" will permanently delete
        &quot;<span id="projectRemoveProjectName"></span>&quot; from disk.<br>
        "REMOVE REFERENCE" will remove the reference to it from
        the list of projects in Spark, but keep its files on disk.
      </div>

      <spark-dialog-button cancel>
        Cancel
      </spark-dialog-button>
      <spark-dialog-button id="projectRemoveDeleteButton" submit secondary>
        Delete
      </spark-dialog-button>
      <spark-dialog-button id="projectRemoveRemoveReferenceButton" submit>
        Remove Reference
      </spark-dialog-button>
    </spark-dialog>

    <!-- File remove dialog -->
    <spark-dialog id="fileRemoveDialog" title="Remove File">
      <div class="help-block">
        "DELETE" will permanently delete
         &quot;<span id="fileRemoveFileName"></span>&quot;
        from disk.<br>
        "REMOVE REFERENCE" will remove the reference to it from
        Spark, but keep it on disk.
      </div>

      <spark-dialog-button cancel>
        Cancel
      </spark-dialog-button>
      <spark-dialog-button id="fileRemoveDeleteButton" submit primary="false">
        Delete
      </spark-dialog-button>
      <spark-dialog-button id="fileRemoveRemoveReferenceButton" submit>
        Remove Reference
      </spark-dialog-button>
    </spark-dialog>
  </template>

  <script type="application/dart;component=1" src="spark_polymer_ui.dart"></script>
</polymer-element><|MERGE_RESOLUTION|>--- conflicted
+++ resolved
@@ -204,33 +204,6 @@
       </div>
       <div class="form-group">
         <label for="type">Project type</label>
-<<<<<<< HEAD
-        <select name="type" class="form-control" autosave>
-          <optgroup label="Default">
-            <option value="empty">
-              Blank project
-            </option>
-          </optgroup>
-          <optgroup label="Web apps">
-            <option value="web/web_app_dart">
-              Dart web app
-            </option>
-            <option value="web/web_app_js">
-              JavaScript web app
-            </option>
-            <option value="web/web_app_polymer_js;polymer,core-elements">
-              JavaScript web app using Polymer
-            </option>
-          </optgroup>
-          <optgroup label="Chrome apps">
-            <!-- option value="chrome/chrome_app_dart">
-              Dart Chrome app
-            </option -->
-            <option value="chrome/chrome_app_js">
-              JavaScript Chrome app
-            </option>
-            <template if="{{showWipProjectTemplates}}">
-=======
 
         <!-- TODO(ussuri): This duplication is pretty ugly, but none of the
           advertised ways worked: <template if...> around individual options
@@ -260,7 +233,6 @@
               <option value="chrome/chrome_app_js">
                 JavaScript Chrome app
               </option>
->>>>>>> 5ecd20db
               <!-- This one currently can't possibly work due to Polymer
                    JS breaking the CSP. BUG #1933. -->
               <option value="chrome/chrome_app_polymer_js;polymer,core-elements">
