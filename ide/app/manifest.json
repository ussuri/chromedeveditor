{
  "key": "MIIBIjANBgkqhkiG9w0BAQEFAAOCAQ8AMIIBCgKCAQEAwqXKrcvbi1a1IjFM5COs07Ee9xvPyOSh9dhEF6kwBGjAH6/4F7MHOfPk+W04PURi707E8SsS2iCkvrMiJPh4GnrZ3fWqFUzlsAcUljcYbkyorKxglwdZEXWbFgcKVR/uzuzXD8mOcuXRLu0YyVSdEGzhfZ1HkeMQCKEncUCL5ziE4ZkZJ7I8YVhVG+uiROeMg3zjxxSQrYHOfG5HOqmVslRPCfyiRbIHH3JPD0lax5FudngdKy0+1nkkqVJCpRSf75cRRnxGPjdEvNzTEFmf5oGFxSVs7iXoVQvNXB35Qfyw5rV6N+JyERdu6a7xEnz9lbw41m/noKInlfP+uBQuaQIDAQAB",
  "name": "__MSG_app_name__",
  "short_name": "__MSG_app_name__",
  "description": "__MSG_app_description__",
  "version": "0.6.0",
  "minimum_chrome_version": "31",
  "manifest_version": 2,
  "default_locale": "en",
  "icons": {
    "16": "images/spark_16.png",
    "48": "images/spark_48.png",
    "128": "images/spark_128.png"
  },
  "app": {
    "background": {
      "scripts": [
        "background.js"
      ],
      "persistent": false
    }
  },
  "permissions": [
    "https://www.google-analytics.com/",
    "https://github.com/*",
<<<<<<< HEAD
    "https://www.googleapis.com/upload/chromewebstore/v1.1/items",
    "identity",
=======
    "http://*/push",
>>>>>>> febfb7ac
    "clipboardRead",
    "clipboardWrite",
    "developerPrivate",
    {
      "fileSystem": [
        "write",
        "retainEntries",
        "directory"
      ]
    },
    "management",
    {
      "socket": [
        "tcp-connect",
        "tcp-listen"
      ]
    },
    "syncFileSystem",
    "storage",
    "webview",
    "contextMenus"
  ],
  "file_handlers": {
    "text": {
      "types": [
        "application/dart",
        "application/javascript",
        "text/css",
        "text/dart",
        "text/html",
        "text/javascript",
        "text/json",
        "text/xml",
        "text/yaml"
      ],
      "title": "__MSG_app_name__"
    }
  },
  "oauth2": {
    "client_id": "514253219606-raqk01c6bg2m9h9vgvm1gph4ppdpi88r.apps.googleusercontent.com",
    "scopes": [
      "https://www.googleapis.com/upload/chromewebstore"
    ]
  }
}<|MERGE_RESOLUTION|>--- conflicted
+++ resolved
@@ -22,13 +22,10 @@
   },
   "permissions": [
     "https://www.google-analytics.com/",
+    "https://www.googleapis.com/upload/chromewebstore/v1.1/items",
     "https://github.com/*",
-<<<<<<< HEAD
-    "https://www.googleapis.com/upload/chromewebstore/v1.1/items",
+    "http://*/push",
     "identity",
-=======
-    "http://*/push",
->>>>>>> febfb7ac
     "clipboardRead",
     "clipboardWrite",
     "developerPrivate",
