--- conflicted
+++ resolved
@@ -60,21 +60,6 @@
     </div>
   </template>
 
-<<<<<<< HEAD
-=======
-  <!-- Template for Outline -->
-  <template id="outline-template" >
-    <div id="outline" class="scrollbar-dark">
-      <ul></ul>
-    </div>
-  </template>
-  <template id="outline-button-template">
-    <button id="toggleOutlineButton">
-      <span class="glyphicon glyphicon-list"></span>
-    </button>
-  </template>
-
->>>>>>> c1d8cbf8
   <!-- Markdown template -->
   <template id="markdown-template" >
     <div id="markdownContent">
