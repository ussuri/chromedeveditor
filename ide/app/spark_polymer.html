--- conflicted
+++ resolved
@@ -47,15 +47,12 @@
     </div>
   </template>
 
-<<<<<<< HEAD
+  <!-- Template for Files View separator -->
   <template id="fileview-separator">
     <div class="fileview-separator"><div class="line"></div></div>
   </template>
 
-  <!-- template for TreeViewCell -->
-=======
   <!-- Template for TreeViewCell -->
->>>>>>> d33c41a4
   <template id="treeview-cell-template" >
     <div class="treeviewcell">
       <div class="treeviewcell-content"></div>
