// Copyright (c) 2013, Google Inc. Please see the AUTHORS file for details.
// All rights reserved. Use of this source code is governed by a BSD-style
// license that can be found in the LICENSE file.

library spark;

import 'dart:async';
import 'dart:convert' show JSON;
import 'dart:html';
import 'dart:math' as math;

import 'package:bootjack/bootjack.dart' as bootjack;
import 'package:chrome_gen/chrome_app.dart' as chrome;
import 'package:chrome_gen/src/files.dart' as chrome_files;
import 'package:logging/logging.dart';
import 'package:dquery/dquery.dart';

import 'lib/ace.dart';
import 'lib/actions.dart';
import 'lib/analytics.dart' as analytics;
import 'lib/app.dart';
import 'lib/editorarea.dart';
import 'lib/editors.dart';
import 'lib/git/commands/clone.dart';
import 'lib/git/git.dart';
import 'lib/git/objectstore.dart';
import 'lib/git/options.dart';
import 'lib/preferences.dart' as preferences;
import 'lib/tests.dart';
import 'lib/ui/files_controller.dart';
import 'lib/ui/files_controller_delegate.dart';
import 'lib/ui/widgets/splitview.dart';
import 'lib/utils.dart';
import 'lib/workspace.dart' as ws;
import 'test/all.dart' as all_tests;

void main() {
  createSparkZone().runGuarded(() {
    isTestMode().then((testMode) {
      Spark spark = new Spark(testMode);
      spark.start();
    });
  });
}

/**
 * Returns true if app.json contains a test-mode entry set to true. If app.json
 * does not exit, it returns true.
 */
Future<bool> isTestMode() {
  String url = chrome.runtime.getURL('app.json');
  return HttpRequest.getString(url).then((String contents) {
    bool result = true;
    try {
      Map info = JSON.decode(contents);
      result = info['test-mode'];
    } catch (exception, stackTrace) {
      // If JSON is invalid, assume test mode.
      result = true;
    }
    return result;
  }).catchError((e) {
    return true;
  });
}

/**
 * Create a [Zone] that logs uncaught exceptions.
 */
Zone createSparkZone() {
  var errorHandler = (self, parent, zone, error, stackTrace) {
    Spark.SPARK_SINGLETON._handleUncaughtException(error, stackTrace);
  };
  var specification = new ZoneSpecification(handleUncaughtError: errorHandler);
  return Zone.current.fork(specification: specification);
}

class Spark extends Application implements FilesControllerDelegate {
  static Spark SPARK_SINGLETON;

  final bool developerMode;

  /// The Google Analytics app ID for Spark.
  static final _ANALYTICS_ID = 'UA-45578231-1';

  AceContainer aceContainer;
  ThemeManager aceThemeManager;
  KeyBindingManager aceKeysManager;
  ws.Workspace workspace;
  EditorManager editorManager;
  EditorArea editorArea;
  analytics.Tracker tracker = new analytics.NullTracker();

  preferences.PreferenceStore localPrefs;
  preferences.PreferenceStore syncPrefs;

  ActionManager actionManager;

  SplitView _splitView;
  FilesController _filesController;
  PlatformInfo _platformInfo;
  TestDriver _testDriver;

  Spark(this.developerMode) {
    if (SPARK_SINGLETON == null) {
      SPARK_SINGLETON = this;
    }

    document.title = appName;

    localPrefs = preferences.localStore;
    syncPrefs = preferences.syncStore;

    initAnalytics();

    addParticipant(new _SparkSetupParticipant(this));

    // TODO: this event is not being fired. A bug with chrome apps / Dartium?
    chrome.app.window.onClosed.listen((_) {
      close();
    });

    initWorkspace();

    createEditorComponents();
    initEditorArea();
    initEditorManager();

    initFilesController();

    initLookAndFeel();

    createActions();
    initToolbar();
    buildMenu();

    initSplitView();
  }

  String get appName => i18n('app_name');

  String get appVersion => chrome.runtime.getManifest()['version'];

  PlatformInfo get platformInfo => _platformInfo;

  // TODO(ussuri): The below two methods are a temporary means to make Spark
  // reusable in SparkPolymer. Once the switch to Polymer is complete, they
  // will go away.

  /**
   * Should extract a UI Element from the underlying DOM. This method
   * is overwritten in SparkPolymer, which encapsulates the UI in a top-level
   * Polymer widget, rather than the top-level document's DOM.
   */
  Element getUIElement(String selectors) =>
      document.querySelector(selectors);

  /**
   * Should extract a dialog Element from the underlying UI's DOM. This is
   * different from [getUIElement] in that it's not currently overridden in
   * SparkPolymer.
   */
  Element getDialogElement(String selectors) =>
      document.querySelector(selectors);

  //
  // Parts of ctor:
  //

  void initAnalytics() {
    analytics.getService('Spark').then((service) {
      // Init the analytics tracker and send a page view for the main page.
      tracker = service.getTracker(_ANALYTICS_ID);
      tracker.sendAppView('main');
      _trackLoggedExceptions();
    });
  }

  void initWorkspace() {
    workspace = new ws.Workspace(localPrefs);
  }

  void createEditorComponents() {
    aceContainer = new AceContainer(new DivElement());
    aceThemeManager = new ThemeManager(
        aceContainer, syncPrefs, getUIElement('#changeTheme a span'));
    aceKeysManager = new KeyBindingManager(
        aceContainer, syncPrefs, getUIElement('#changeKeys a span'));
    editorManager = new EditorManager(workspace, aceContainer, localPrefs);
    editorArea = new EditorArea(
        getUIElement('#editorArea'),
        getUIElement('#editedFilename'),
        editorManager,
        allowsLabelBar: true);
  }

  void initEditorManager() {
    editorManager.loaded.then((_) {
      List<ws.Resource> files = editorManager.files.toList();
      editorManager.files.forEach((file) {
        editorArea.selectFile(file, forceOpen: true, switchesTab: false);
      });
      localPrefs.getValue('lastFileSelection').then((String filePath) {
        if (editorArea.tabs.isEmpty) return;
        if (filePath == null) {
          editorArea.tabs[0].select();
          return;
        }
        ws.Resource resource = workspace.restoreResource(filePath);
        if (resource == null) {
          editorArea.tabs[0].select();
          return;
        }
        editorArea.selectFile(resource, switchesTab: true);
      });
    });
  }

  void initEditorArea() {
    editorArea.onSelected.listen((EditorTab tab) {
      // We don't change the selection when the file was already selected
      // otherwise, it would break multi-selection (#260).
      if (!_filesController.isFileSelected(tab.file)) {
        _filesController.selectFile(tab.file);
      }
      localPrefs.setValue('lastFileSelection', tab.file.path);
    });
  }

  void initFilesController() {
    _filesController =
        new FilesController(workspace, this, getUIElement('#fileViewArea'));
  }

  void initLookAndFeel() {
    // Init the Bootjack library (a wrapper around Bootstrap).
    bootjack.Bootjack.useDefault();
  }

  void initSplitView() {
    _splitView = new SplitView(getUIElement('#splitview'));
    _splitView.onResized.listen((_) {
      aceContainer.resize();
      syncPrefs.setValue('splitViewPosition', _splitView.position.toString());
    });
    syncPrefs.getValue('splitViewPosition').then((String position) {
      if (position != null) {
        int value = int.parse(position, onError: (_) => 0);
        if (value != 0) {
          _splitView.position = value;
        }
      }
    });
  }

  void createActions() {
    actionManager = new ActionManager();
    actionManager.registerAction(new FileOpenInTabAction(this));
    actionManager.registerAction(new FileNewAsAction(this));
    actionManager.registerAction(new FileNewAction(
        this, getDialogElement('#fileNewDialog')));
    actionManager.registerAction(new FolderNewAction(
        this, getDialogElement('#folderNewDialog')));
    actionManager.registerAction(new FileOpenAction(this));
    actionManager.registerAction(new FileSaveAction(this));
    actionManager.registerAction(new FileExitAction(this));
    actionManager.registerAction(new FileCloseAction(this));
    actionManager.registerAction(new FolderOpenAction(this));
    actionManager.registerAction(new FileRenameAction(
        this, getDialogElement('#renameDialog')));
    actionManager.registerAction(new FileDeleteAction(
        this, getDialogElement('#deleteDialog')));
    actionManager.registerAction(new GitCloneAction(
        this, getDialogElement("#gitCloneDialog")));
    actionManager.registerAction(new RunTestsAction(this));
    actionManager.registerAction(new AboutSparkAction(
        this, getDialogElement('#aboutDialog')));
    actionManager.registerKeyListener();
  }

  void initToolbar() {
    getUIElement("#openFile").onClick.listen(
        (_) => actionManager.getAction('file-open').invoke());
    getUIElement("#newFile").onClick.listen(
        (_) => actionManager.getAction('file-new-as').invoke());
  }

  void buildMenu() {
    UListElement ul = getUIElement('#hotdogMenu ul');

    ul.children.add(createMenuItem(actionManager.getAction('file-open')));
    ul.children.add(createMenuItem(actionManager.getAction('folder-open')));

    ul.children.add(createMenuSeparator());

    // Theme control.
    Element theme = ul.querySelector('#changeTheme');
    ul.children.remove(theme);
    ul.children.add(theme);
    ul.querySelector('#themeLeft').onClick.listen((e) => aceThemeManager.dec(e));
    ul.querySelector('#themeRight').onClick.listen((e) => aceThemeManager.inc(e));

    // Key binding control.
    Element keys = ul.querySelector('#changeKeys');
    ul.children.remove(keys);
    ul.children.add(keys);
    ul.querySelector('#keysLeft').onClick.listen((e) => aceKeysManager.dec(e));
    ul.querySelector('#keysRight').onClick.listen((e) => aceKeysManager.inc(e));

    if (developerMode) {
      ul.children.add(createMenuSeparator());
      ul.children.add(createMenuItem(actionManager.getAction('run-tests')));
      ul.children.add(createMenuItem(actionManager.getAction('git-clone')));
    }

    ul.children.add(createMenuSeparator());
    ul.children.add(createMenuItem(actionManager.getAction('help-about')));
  }

  //
  // - End parts of ctor.
  //

  /**
   * Allow for creating a new file using the Save as dialog.
   */
  void newFileAs() {
    chrome.ChooseEntryOptions options = new chrome.ChooseEntryOptions(
        type: chrome.ChooseEntryType.SAVE_FILE);
    chrome.fileSystem.chooseEntry(options).then((chrome.ChooseEntryResult res) {
      chrome.ChromeFileEntry entry = res.entry;

      if (entry != null) {
        workspace.link(entry).then((file) {
          editorArea.selectFile(file, forceOpen: true, switchesTab: true);
          workspace.save();
        });
      }
    }).catchError((e) => null);
  }

  void openFile() {
    chrome.ChooseEntryOptions options = new chrome.ChooseEntryOptions(
        type: chrome.ChooseEntryType.OPEN_WRITABLE_FILE);
    chrome.fileSystem.chooseEntry(options).then((chrome.ChooseEntryResult res) {
      chrome.ChromeFileEntry entry = res.entry;

      if (entry != null) {
        workspace.link(entry).then((file) {
          editorArea.selectFile(file, forceOpen: true, switchesTab: true);
          workspace.save();
        });
      }
    }).catchError((e) => null);
  }

  void openFolder() {
    chrome.ChooseEntryOptions options = new chrome.ChooseEntryOptions(
        type: chrome.ChooseEntryType.OPEN_DIRECTORY);
    chrome.fileSystem.chooseEntry(options).then((chrome.ChooseEntryResult res) {
      chrome.ChromeFileEntry entry = res.entry;

      if (entry != null) {
        workspace.link(entry).then((file) {
          _filesController.selectLastFile();
          workspace.save();
        });
      }
    }).catchError((e) => null);
  }

  List<ws.Resource> _getSelection() => _filesController.getSelection();

   void _closeOpenEditor(ws.Resource resource) {
    if (resource is ws.File &&  editorManager.isFileOpened(resource)) {
      editorManager.close(resource);
    }
  }

  void showStatus(String text, {bool error: false}) {
    Element element = getUIElement("#status");
    element.text = text;
    element.classes.toggle('error', error);
  }

  void notImplemented(String str) => showStatus("Not implemented: ${str}");

  //
  // Implementation of FilesControllerDelegate interface:
  //

  void selectInEditor(ws.File file,
                      {bool forceOpen: false,
                       bool replaceCurrent: true,
                       bool switchesTab: true}) {
    if (forceOpen || editorManager.isFileOpened(file)) {
      editorArea.selectFile(file,
          forceOpen: forceOpen,
          replaceCurrent: replaceCurrent,
          switchesTab: switchesTab);
    }
  }

  Element getContextMenuContainer() =>
      getUIElement('#file-item-context-menu');

  List<ContextAction> getActionsFor(List<ws.Resource> resources) =>
      actionManager.getContextActions(resources);

  //
  // - End implementation of FilesControllerDelegate interface.
  //

  /**
   * Handle logged exceptions.
   */
  void _trackLoggedExceptions() {
    Logger.root.onRecord.listen((LogRecord r) {
      if (r.level >= Level.SEVERE && r.loggerName != 'spark.tests') {
        _handleUncaughtException(r.error, r.stackTrace);
      }
    });
  }

  void _handleUncaughtException(error, StackTrace stackTrace) {
    // We don't log the error object itself because of PII concerns.
    String errorDesc = error != null ? error.runtimeType.toString() : '';
    String desc = '${errorDesc}\n${minimizeStackTrace(stackTrace)}'.trim();

    tracker.sendException(desc);
  }
}

class PlatformInfo {
  /**
   * The operating system chrome is running on. One of: "mac", "win", "android",
   * "cros", "linux", "openbsd".
   */
  final String os;

  /**
   * The machine's processor architecture. One of: "arm", "x86-32", "x86-64".
   */
  final String arch;

  /**
   * The native client architecture. This may be different from arch on some
   * platforms. One of: "arm", "x86-32", "x86-64".
   */
  final String naclArch;

  PlatformInfo._(this.os, this.arch, this.naclArch);

  String toString() => "${os}, ${arch}, ${naclArch}";
}

class _SparkSetupParticipant extends LifecycleParticipant {
  Spark spark;

  _SparkSetupParticipant(this.spark);

  Future applicationStarting(Application application) {
    // get platform info
    return chrome.runtime.getPlatformInfo().then((Map m) {
      spark._platformInfo = new PlatformInfo._(m['os'], m['arch'], m['nacl_arch']);
      spark.workspace.restore().then((value) {
        if (spark.workspace.getFiles().length == 0) {
          // No files, just focus the editor.
          spark.aceContainer.focus();
        }
      });
    });
  }

  Future applicationStarted(Application application) {
    if (spark.developerMode) {
      spark._testDriver = new TestDriver(
          all_tests.defineTests, connectToTestListener: true);
    }
  }

  Future applicationClosed(Application application) {
    spark.editorManager.persistState();

    spark.localPrefs.flush();
    spark.syncPrefs.flush();
  }
}

class ThemeManager {
  AceContainer aceContainer;
  preferences.PreferenceStore prefs;
  Element _label;

  ThemeManager(this.aceContainer, this.prefs, this._label) {
    prefs.getValue('aceTheme').then((String value) {
      if (value != null) {
        aceContainer.theme = value;
        _updateName(value);
      } else {
        _updateName(aceContainer.theme);
      }
    });
  }

  void inc(Event e) {
   e.stopPropagation();
    _changeTheme(1);
  }

  void dec(Event e) {
    e.stopPropagation();
    _changeTheme(-1);
  }

  void _changeTheme(int direction) {
    int index = AceContainer.THEMES.indexOf(aceContainer.theme);
    index = (index + direction) % AceContainer.THEMES.length;
    String newTheme = AceContainer.THEMES[index];
    prefs.setValue('aceTheme', newTheme);
    _updateName(newTheme);
    aceContainer.theme = newTheme;
  }

  void _updateName(String name) {
    _label.text = capitalize(name.replaceAll('_', ' '));
  }
}

class KeyBindingManager {
  AceContainer aceContainer;
  preferences.PreferenceStore prefs;
  Element _label;

  KeyBindingManager(this.aceContainer, this.prefs, this._label) {
    prefs.getValue('keyBinding').then((String value) {
      if (value != null) {
        aceContainer.setKeyBinding(value);
      }
      _updateName(value);
    });
  }

  void inc(Event e) {
    e.stopPropagation();
    _changeBinding(1);
  }

  void dec(Event e) {
    e.stopPropagation();
    _changeBinding(-1);
  }

  void _changeBinding(int direction) {
    aceContainer.getKeyBinding().then((String name) {
      int index = math.max(AceContainer.KEY_BINDINGS.indexOf(name), 0);
      index = (index + direction) % AceContainer.KEY_BINDINGS.length;
      String newBinding = AceContainer.KEY_BINDINGS[index];
      prefs.setValue('keyBinding', newBinding);
      _updateName(newBinding);
      aceContainer.setKeyBinding(newBinding);
    });
  }

  void _updateName(String name) {
    _label.text = 'Keys: ' + (name == null ? 'default' : capitalize(name));
  }
}

/**
 * The abstract parent class of Spark related actions.
 */
abstract class SparkAction extends Action {
  Spark spark;

  SparkAction(this.spark, String id, String name) : super(id, name);

  void invoke([Object context]) {
    // Send an action event with the 'main' event category.
    spark.tracker.sendEvent('main', id);

    _invoke(context);
  }

  void _invoke([Object context]);

  /**
   * Returns true if `object` is a list and all items are [Resource].
   */
  bool _isResourceList(Object object) {
    if (object is! List) {
      return false;
    }
    List items = object as List;
    return items.every((r) => r is ws.Resource);
  }

  /**
   * Returns true if `object` is a list with a single item and this item is a
   * [Resource].
   */
  bool _isSingleResource(Object object) {
    if (!_isResourceList(object)) {
      return false;
    }
    List<ws.Resource> resources = object as List<ws.Resource>;
    return resources.length == 1;
  }

  /**
   * Returns true if `object` is a list with a single item and this item is a
   * [Folder].
   */
  bool _isSingleFolder(Object object) {
    if (!_isSingleResource(object)) {
      return false;
    }
    List<ws.Resource> resources = object as List;
    return (object as List).first is ws.Folder;
  }

  /**
   * Returns true if `object` is a list of top-level [Resource].
   */
  bool _isTopLevel(Object object) {
    if (!_isResourceList(object)) {
      return false;
    }
    List<ws.Resource> resources = object as List;
    return resources.every((ws.Resource r) => r.isTopLevel);
  }

  /**
   * Returns true if `object` is a list of File.
   */
  bool _isFileList(Object object) {
    if (!_isResourceList(object)) {
      return false;
    }
    List<ws.Resource> resources = object as List;
    return resources.every((r) => r is ws.File);
  }
}

abstract class SparkActionWithDialog extends SparkAction {
  bootjack.Modal _dialog;

  SparkActionWithDialog(Spark spark,
                        String id,
                        String name,
                        Element dialogElement)
      : super(spark, id, name) {
    dialogElement.querySelector("[primary]").onClick.listen((_) => _commit());
    _dialog = bootjack.Modal.wire(dialogElement);
  }

  void _commit();

  bool get isPolymer => _dialog.element.tagName == "SPARK-OVERLAY";

  Element getElement(String id) => _dialog.element.querySelector(id);

  Element _triggerOnReturn(String name) {
    var element = _dialog.element.querySelector(name);
    element.onKeyDown.listen((event) {
      if (event.keyCode == KeyCode.ENTER) {
        _commit();
        isPolymer ? _dialog.toggle() : _dialog.hide();
      }
    });
    return element;
  }
  
  void focusElementByQuery(String query) {
    _dialog.$element.on('shown.bs.modal', (DQueryEvent e) {
      Element element = e.target;
      element.querySelector(query).focus();
    });
  }
}

class FileOpenInTabAction extends SparkAction implements ContextAction {
  FileOpenInTabAction(Spark spark) :
      super(spark, "file-open-in-tab", "Open in New Tab");

  void _invoke([List<ws.File> files]) {
    bool forceOpen = files.length > 1;
    files.forEach((ws.File file) {
      spark.selectInEditor(file, forceOpen: true, replaceCurrent: false);
    });
  }

  String get category => 'tab';

  bool appliesTo(Object object) => _isFileList(object);
}

class FileNewAction extends SparkActionWithDialog implements ContextAction {
  InputElement _nameElement;
  ws.Folder folder;

  FileNewAction(Spark spark, Element dialog)
      : super(spark, "file-new", "New File…", dialog) {
    defaultBinding("ctrl-n");
    _nameElement = _triggerOnReturn("#fileName");
  }

  void _invoke([List<ws.Folder> folders]) {
    if (folders != null && folders.isNotEmpty) {
      folder = folders.first;
      _nameElement.value = '';
<<<<<<< HEAD
      this.focusElementByQuery("#fileName");
      _dialog.show();
=======
      isPolymer ? (_dialog.element as dynamic).toggle() : _dialog.show();
>>>>>>> 17a611e0
    }
  }

  // called when user validates the dialog
  void _commit() {
    var name = _nameElement.value;
    if (name.isNotEmpty) {
      folder.createNewFile(name).then((file) =>
          spark.selectInEditor(file, forceOpen: true, replaceCurrent: true));
    }
  }

  String get category => 'resource';

  bool appliesTo(Object object) => _isSingleFolder(object);
}

class FolderNewAction extends SparkActionWithDialog implements ContextAction {
  InputElement _nameElement;
  ws.Folder folder;

  FolderNewAction(Spark spark, Element dialog)
      : super(spark, "folder-new", "New Folder", dialog) {
    defaultBinding("ctrl-shift-n");
    _nameElement = getElement("#folderName");
  }

  void _invoke([List<ws.Folder> folders]) {
    if (folders != null && folders.isNotEmpty) {
      folder = folders.first;
      _nameElement.value = '';
      isPolymer ? (_dialog.element as dynamic).toggle() : _dialog.show();
    }
  }

  // called when user validates the dialog
  void _commit() {
    var name = _nameElement.value;
    if (name.isNotEmpty) {
      folder.createNewFolder(name).then((folder) =>
          spark._filesController.selectFile(folder));
    }
  }

  String get category => 'resource';

  bool appliesTo(Object object) => _isSingleFolder(object);
}

class FileOpenAction extends SparkAction {
  FileOpenAction(Spark spark) : super(spark, "file-open", "Open File…") {
    defaultBinding("ctrl-o");
  }

  void _invoke([Object context]) => spark.openFile();
}

class FileNewAsAction extends SparkAction {
  FileNewAsAction(Spark spark) : super(spark, "file-new-as", "New File…");

  void _invoke([Object context]) => spark.newFileAs();
}


class FileSaveAction extends SparkAction {
  FileSaveAction(Spark spark) : super(spark, "file-save", "Save") {
    defaultBinding("ctrl-s");
  }

  void _invoke([Object context]) => spark.editorManager.saveAll();
}

class FileDeleteAction extends SparkActionWithDialog implements ContextAction {
  List<ws.Resource> _resources;
  // TODO: Add _messageElement.

  FileDeleteAction(Spark spark, Element dialog)
      : super(spark, "file-delete", "Delete", dialog);

  void _invoke([List<ws.Resource> resources]) {
    if (resources == null) {
      var sel = spark._filesController.getSelection();
      if (sel.isNotEmpty) {
        _resources = sel;
        _setMessageAndShow();
      }
    } else {
      _resources = resources;
      _setMessageAndShow();
    }
  }

  void _setMessageAndShow() {
    if (_resources.length == 1) {
      getElement("#message").text =
          "Are you sure you want to delete '${_resources.first.name}'?";
    } else {
      getElement("#message").text =
          "Are you sure you want to delete ${_resources.length} files?";
    }
<<<<<<< HEAD
    
    focusElementByQuery(".btn-default");
    _dialog.show();
=======

    if (isPolymer) {
      _dialog.element as dynamic).toggle();
    } else {
      _deleteDialog.$element.on('shown.bs.modal', (e) {
        e.target.querySelector("#deleteOkButton").focus();
      });
      _deleteDialog.show();
    }
>>>>>>> 17a611e0
  }

  void _commit() {
    _resources.forEach((ws.Resource resource) {
      resource.delete();
    });
    _resources = null;
  }

  String get category => 'resource-delete';

  bool appliesTo(Object object) => _isResourceList(object);
}

class FileRenameAction extends SparkActionWithDialog implements ContextAction {
  ws.Resource resource;
  InputElement _nameElement;

  FileRenameAction(Spark spark, Element dialog)
      : super(spark, "file-rename", "Rename…", dialog) {
    // TODO(terry): Renable can't find element with id of 'fileName'.
//    _nameElement = _triggerOnReturn("#fileName");
  }

  void _invoke([List<ws.Resource> resources]) {
   if (resources != null && resources.isNotEmpty) {
     resource = resources.first;
     _nameElement.value = resource.name;
<<<<<<< HEAD
     focusElementByQuery("#fileName");
     _dialog.show();
=======
     isPolymer ? (_dialog.element as dynamic).toggle() : _dialog.show();
>>>>>>> 17a611e0
   }
  }

  void _commit() {
    if (_nameElement.value.isNotEmpty) {
      spark._closeOpenEditor(resource);
      resource.rename(_nameElement.value);
    }
  }

  String get category => 'resource';

  bool appliesTo(Object object) => _isSingleResource(object) && !_isTopLevel(object);
}

class FileCloseAction extends SparkAction implements ContextAction {
  FileCloseAction(Spark spark) : super(spark, "file-close", "Close");

  void _invoke([List<ws.Resource> resources]) {
    if (resources == null) {
      resources = spark._getSelection();
    }

    for (ws.Resource resource in resources) {
      spark._closeOpenEditor(resource);
      resource.workspace.unlink(resource);
    }

    spark.workspace.save();
  }

  String get category => 'resource';

  bool appliesTo(Object object) => _isTopLevel(object);
}

class FileExitAction extends SparkAction {
  FileExitAction(Spark spark) : super(spark, "file-exit", "Quit") {
    macBinding("ctrl-q");
    winBinding("ctrl-shift-f4");
  }

  void _invoke([Object context]) {
    spark.close().then((_) {
      chrome.app.window.current().close();
    });
  }
}

class FolderOpenAction extends SparkAction {
  FolderOpenAction(Spark spark) : super(spark, "folder-open", "Open Folder…");

  void _invoke([Object context]) => spark.openFolder();
}

class GitCloneAction extends SparkActionWithDialog {
  InputElement _projectNameElement;
  InputElement _repoUrlElement;

  GitCloneAction(Spark spark, Element dialog)
      : super(spark, "git-clone", "Git Clone…", dialog) {
    _projectNameElement = getElement("#gitProjectName");
    _repoUrlElement = _triggerOnReturn("#gitRepoUrl");
  }

  void _invoke([Object context]) {
<<<<<<< HEAD
    focusElementByQuery("#gitProjectName");
    _dialog.show();
=======
    isPolymer ? (_dialog.element as dynamic).toggle() : _dialog.show();
>>>>>>> 17a611e0
  }

  void _commit() {
    // TODO(grv): add verify checks.
    _gitClone(_projectNameElement.value, _repoUrlElement.value, spark);
  }

  void _gitClone(String projectName, String url, Spark spark) {
    getGitTestFileSystem().then((chrome_files.CrFileSystem fs) {
      fs.root.createDirectory(projectName).then((chrome.DirectoryEntry dir) {
        GitOptions options = new GitOptions();
        options.root = dir;
        options.repoUrl = url;
        options.depth = 1;
        options.store = new ObjectStore(dir);
        Clone clone = new Clone(options);
        options.store.init().then((_) {
          clone.clone().then((_) {
            spark.workspace.link(dir).then((folder) {
              spark._filesController.selectLastFile();
              spark.workspace.save();
            });
          });
        });
      });
    });
  }
}

// TODO(terry):  When only polymer overlays are used remove _initialized and
//               isPolymer's defintion and usage.
class AboutSparkAction extends SparkActionWithDialog {
  bool _initialized = false;

  AboutSparkAction(Spark spark, Element dialog)
      : super(spark, "help-about", "About Spark", dialog);

  void _invoke([Object context]) {
    if (isPolymer || !_initialized) {
      var checkbox = getElement('#analyticsCheck');
      checkbox.checked =
          spark.tracker.service.getConfig().isTrackingPermitted();
      checkbox.onChange.listen((e) {
        spark.tracker.service.getConfig()
            .setTrackingPermitted(checkbox.checked);
      });

      getElement('#aboutVersion').text = spark.appVersion;

      _initialized = true;
    }

<<<<<<< HEAD
    focusElementByQuery(".btn-default");
    _dialog.show();
=======
    isPolymer ? (_dialog.element as dynamic).toggle() : _dialog.show();
>>>>>>> 17a611e0
  }

  void _commit() {
    // Nothing to do for this dialog.
  }
}

class RunTestsAction extends SparkAction {
  RunTestsAction(Spark spark) : super(spark, "run-tests", "Run Tests");

  _invoke([Object context]) => spark._testDriver.runTests();
}<|MERGE_RESOLUTION|>--- conflicted
+++ resolved
@@ -709,12 +709,12 @@
     if (folders != null && folders.isNotEmpty) {
       folder = folders.first;
       _nameElement.value = '';
-<<<<<<< HEAD
-      this.focusElementByQuery("#fileName");
-      _dialog.show();
-=======
-      isPolymer ? (_dialog.element as dynamic).toggle() : _dialog.show();
->>>>>>> 17a611e0
+      if (isPolymer) {
+        _dialog.element as dynamic).toggle();
+      } else {
+        this.focusElementByQuery("#fileName");
+        _dialog.show();
+      }
     }
   }
 
@@ -815,11 +815,6 @@
       getElement("#message").text =
           "Are you sure you want to delete ${_resources.length} files?";
     }
-<<<<<<< HEAD
-    
-    focusElementByQuery(".btn-default");
-    _dialog.show();
-=======
 
     if (isPolymer) {
       _dialog.element as dynamic).toggle();
@@ -829,7 +824,6 @@
       });
       _deleteDialog.show();
     }
->>>>>>> 17a611e0
   }
 
   void _commit() {
@@ -858,12 +852,7 @@
    if (resources != null && resources.isNotEmpty) {
      resource = resources.first;
      _nameElement.value = resource.name;
-<<<<<<< HEAD
-     focusElementByQuery("#fileName");
-     _dialog.show();
-=======
      isPolymer ? (_dialog.element as dynamic).toggle() : _dialog.show();
->>>>>>> 17a611e0
    }
   }
 
@@ -930,12 +919,7 @@
   }
 
   void _invoke([Object context]) {
-<<<<<<< HEAD
-    focusElementByQuery("#gitProjectName");
-    _dialog.show();
-=======
     isPolymer ? (_dialog.element as dynamic).toggle() : _dialog.show();
->>>>>>> 17a611e0
   }
 
   void _commit() {
@@ -988,12 +972,7 @@
       _initialized = true;
     }
 
-<<<<<<< HEAD
-    focusElementByQuery(".btn-default");
-    _dialog.show();
-=======
     isPolymer ? (_dialog.element as dynamic).toggle() : _dialog.show();
->>>>>>> 17a611e0
   }
 
   void _commit() {
