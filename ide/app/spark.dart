--- conflicted
+++ resolved
@@ -86,17 +86,9 @@
 
   final bool developerMode;
 
-<<<<<<< HEAD
-  JobManager jobManager;
-  ActivitySpinner activitySpinner;
-
-  AceContainer aceContainer;
-  ThemeManager aceThemeManager;
-  KeyBindingManager aceKeysManager;
-  ws.Workspace workspace;
-  EditorManager editorManager;
-  EditorArea editorArea;
-=======
+  JobManager _jobManager;
+  ActivitySpinner _activitySpinner;
+
   AceContainer _aceContainer;
   ThemeManager _aceThemeManager;
   KeyBindingManager _aceKeysManager;
@@ -104,7 +96,6 @@
   EditorManager _editorManager;
   EditorArea _editorArea;
 
->>>>>>> 67ca5975
   final EventBus eventBus = new EventBus();
 
   preferences.PreferenceStore _localPrefs;
@@ -565,7 +556,6 @@
   }
 }
 
-<<<<<<< HEAD
 class ActivitySpinner {
   Element element;
 
@@ -587,88 +577,6 @@
   }
 }
 
-class ThemeManager {
-  AceContainer aceContainer;
-  preferences.PreferenceStore prefs;
-  Element _label;
-
-  ThemeManager(this.aceContainer, this.prefs, this._label) {
-    prefs.getValue('aceTheme').then((String value) {
-      if (value != null) {
-        aceContainer.theme = value;
-        _updateName(value);
-      } else {
-        _updateName(aceContainer.theme);
-      }
-    });
-  }
-
-  void inc(Event e) {
-   e.stopPropagation();
-    _changeTheme(1);
-  }
-
-  void dec(Event e) {
-    e.stopPropagation();
-    _changeTheme(-1);
-  }
-
-  void _changeTheme(int direction) {
-    int index = AceContainer.THEMES.indexOf(aceContainer.theme);
-    index = (index + direction) % AceContainer.THEMES.length;
-    String newTheme = AceContainer.THEMES[index];
-    prefs.setValue('aceTheme', newTheme);
-    _updateName(newTheme);
-    aceContainer.theme = newTheme;
-  }
-
-  void _updateName(String name) {
-    _label.text = 'Theme: ' + capitalize(name.replaceAll('_', ' '));
-  }
-}
-
-class KeyBindingManager {
-  AceContainer aceContainer;
-  preferences.PreferenceStore prefs;
-  Element _label;
-
-  KeyBindingManager(this.aceContainer, this.prefs, this._label) {
-    prefs.getValue('keyBinding').then((String value) {
-      if (value != null) {
-        aceContainer.setKeyBinding(value);
-      }
-      _updateName(value);
-    });
-  }
-
-  void inc(Event e) {
-    e.stopPropagation();
-    _changeBinding(1);
-  }
-
-  void dec(Event e) {
-    e.stopPropagation();
-    _changeBinding(-1);
-  }
-
-  void _changeBinding(int direction) {
-    aceContainer.getKeyBinding().then((String name) {
-      int index = math.max(AceContainer.KEY_BINDINGS.indexOf(name), 0);
-      index = (index + direction) % AceContainer.KEY_BINDINGS.length;
-      String newBinding = AceContainer.KEY_BINDINGS[index];
-      prefs.setValue('keyBinding', newBinding);
-      _updateName(newBinding);
-      aceContainer.setKeyBinding(newBinding);
-    });
-  }
-
-  void _updateName(String name) {
-    _label.text = 'Keys: ' + (name == null ? 'default' : capitalize(name));
-  }
-}
-
-=======
->>>>>>> 67ca5975
 /**
  * The abstract parent class of Spark related actions.
  */
