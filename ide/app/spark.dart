// Copyright (c) 2013, Google Inc. Please see the AUTHORS file for details.
// All rights reserved. Use of this source code is governed by a BSD-style
// license that can be found in the LICENSE file.

library spark;

import 'dart:async';
import 'dart:convert' show JSON;
import 'dart:html' hide File;

import 'package:bootjack/bootjack.dart' as bootjack;
import 'package:chrome/chrome_app.dart' as chrome;
import 'package:logging/logging.dart';
import 'package:path/path.dart' as path;

// BUG(ussuri): https://github.com/dart-lang/spark/issues/500
import 'packages/spark_widgets/spark_status/spark_status.dart';

import 'lib/ace.dart';
import 'lib/actions.dart';
import 'lib/analytics.dart' as analytics;
import 'lib/app.dart';
import 'lib/apps/app_utils.dart';
import 'lib/builder.dart';
import 'lib/dart/dart_builder.dart';
import 'lib/editors.dart';
import 'lib/editor_area.dart';
import 'lib/event_bus.dart';
import 'lib/harness_push.dart';
import 'lib/jobs.dart';
import 'lib/launch.dart';
import 'lib/preferences.dart' as preferences;
import 'lib/scm.dart';
import 'lib/tests.dart';
import 'lib/utils.dart';
import 'lib/services/services.dart';
import 'lib/ui/files_controller.dart';
import 'lib/ui/files_controller_delegate.dart';
import 'lib/ui/polymer/commit_message_view/commit_message_view.dart';
import 'lib/ui/widgets/splitview.dart';
import 'lib/utils.dart' as utils;
import 'lib/workspace.dart' as ws;
import 'test/all.dart' as all_tests;

import 'spark_model.dart';

analytics.Tracker _analyticsTracker = new analytics.NullTracker();

void main() {
  isTestMode().then((testMode) {
    createSparkZone().runGuarded(() {
      Spark spark = new Spark(testMode);
      spark.start();
    });
  });
}

/**
 * Returns true if app.json contains a test-mode entry set to true. If app.json
 * does not exit, it returns true.
 */
Future<bool> isTestMode() {
  String url = chrome.runtime.getURL('app.json');
  return HttpRequest.getString(url).then((String contents) {
    bool result = true;
    try {
      Map info = JSON.decode(contents);
      result = info['test-mode'];
    } catch (exception, stackTrace) {
      // If JSON is invalid, assume test mode.
      result = true;
    }
    return result;
  }).catchError((e) {
    return true;
  });
}

/**
 * Create a [Zone] that logs uncaught exceptions.
 */
Zone createSparkZone() {
  var errorHandler = (self, parent, zone, error, stackTrace) {
    _handleUncaughtException(error, stackTrace);
  };
  var specification = new ZoneSpecification(handleUncaughtError: errorHandler);
  return Zone.current.fork(specification: specification);
}

class Spark extends SparkModel implements FilesControllerDelegate,
    AceManagerDelegate, Notifier {
  /// The Google Analytics app ID for Spark.
  static final _ANALYTICS_ID = 'UA-45578231-1';

  final bool developerMode;

  Services services;
  final JobManager jobManager = new JobManager();
  SparkStatus statusComponent;

  AceManager _aceManager;
  ThemeManager _aceThemeManager;
  KeyBindingManager _aceKeysManager;
  ws.Workspace _workspace;
  ScmManager scmManager;
  EditorManager _editorManager;
  EditorArea _editorArea;
  LaunchManager _launchManager;

  final EventBus eventBus = new EventBus();

  preferences.PreferenceStore _localPrefs;
  preferences.PreferenceStore _syncPrefs;

  ActionManager _actionManager;

  SplitView _splitView;
  FilesController _filesController;
  PlatformInfo _platformInfo;
  TestDriver _testDriver;
  ProjectLocationManager projectLocationManager;

  // Extensions of files that will be shown as text.
  Set<String> _textFileExtensions;

  Spark(this.developerMode) {
    initServices();

    document.title = appName;

    _localPrefs = preferences.localStore;
    _syncPrefs = preferences.syncStore;

    initAnalytics();

    addParticipant(new _SparkSetupParticipant(this));

    // TODO: this event is not being fired. A bug with chrome apps / Dartium?
    // Possibly this: https://github.com/dart-gde/chrome.dart/issues/115
    chrome.app.window.onClosed.listen((_) {
      close();
    });

    initWorkspace();
    initScmManager();

    createEditorComponents();
    initEditorArea();
    initEditorManager();

    initFilesController();

    initLookAndFeel();

    createActions();
    initToolbar();
    buildMenu();

    initSplitView();
    initSaveStatusListener();

    initLaunchManager();

    window.onFocus.listen((Event e) {
      // When the user switch to an other application, he might change the
      // content of the workspace from other applications. For that reason, when
      // the user switch back to Spark, we want to check whether the content of
      // the workspace changed.
      workspace.refresh();
    });

    // Add a Dart builder.
    addBuilder(new DartBuilder());
  }

  initServices() {
    services = new Services();
  }

  //
  // SparkModel interface:
  //

  AceManager get aceManager => _aceManager;
  ThemeManager get aceThemeManager => _aceThemeManager;
  KeyBindingManager get aceKeysManager => _aceKeysManager;
  ws.Workspace get workspace => _workspace;
  EditorManager get editorManager => _editorManager;
  EditorArea get editorArea => _editorArea;
  LaunchManager get launchManager => _launchManager;

  preferences.PreferenceStore get localPrefs => _localPrefs;
  preferences.PreferenceStore get syncPrefs => _syncPrefs;

  ActionManager get actionManager => _actionManager;

  //
  // - End SparkModel interface.
  //

  String get appName => utils.i18n('app_name');

  String get appVersion => chrome.runtime.getManifest()['version'];

  PlatformInfo get platformInfo => _platformInfo;

  /**
   * Get the currently selected [Resource].
   */
  ws.Resource get currentResource => focusManager.currentResource;

  /**
   * Get the [File] currently being edited.
   */
  ws.File get currentEditedFile => focusManager.currentEditedFile;

  /**
   * Get the currently selected [Project].
   */
  ws.Project get currentProject => focusManager.currentProject;

  // TODO(ussuri): The below two methods are a temporary means to make Spark
  // reusable in SparkPolymer. Once the switch to Polymer is complete, they
  // will go away.

  /**
   * Should extract a UI Element from the underlying DOM. This method
   * is overwritten in SparkPolymer, which encapsulates the UI in a top-level
   * Polymer widget, rather than the top-level document's DOM.
   */
  Element getUIElement(String selectors) =>
      document.querySelector(selectors);

  /**
   * Should extract a dialog Element from the underlying UI's DOM. This is
   * different from [getUIElement] in that it's not currently overridden in
   * SparkPolymer.
   */
  Element getDialogElement(String selectors) =>
      document.querySelector(selectors);

  SparkDialog createDialog(Element dialogElement) =>
      new SparkBootjackDialog(dialogElement);

  //
  // Parts of ctor:
  //

  void initAnalytics() {
    analytics.getService('Spark').then((service) {
      // Init the analytics tracker and send a page view for the main page.
      _analyticsTracker = service.getTracker(_ANALYTICS_ID);
      _analyticsTracker.sendAppView('main');

      // Track logged exceptions.
      Logger.root.onRecord.listen((LogRecord r) {
        if (r.loggerName != 'spark.tests') {
          print(r.toString() + (r.error != null ? ', ${r.error}' : ''));
          if (r.level >= Level.SEVERE) {
            _handleUncaughtException(r.error, r.stackTrace);
          }
        }
      });
    });
  }

  void initWorkspace() {
    _workspace = new ws.Workspace(localPrefs);
    _workspace.createBuilderManager(jobManager);
  }

  void initScmManager() {
    scmManager = new ScmManager(_workspace);
  }

  void initLaunchManager() {
    _launchManager = new LaunchManager(_workspace, this);
  }

  /**
   * Returns the path separator specific to os.
   */
  String getPathSeparator() {
    // TODO(grv) : Add check of os and return accordingly.
    return '/';
  }

  void createEditorComponents() {
    _aceManager = new AceManager(new DivElement(), this);
    _aceThemeManager = new ThemeManager(
        aceManager, syncPrefs, getUIElement('#changeTheme .settings-label'));
    _aceKeysManager = new KeyBindingManager(
        aceManager, syncPrefs, getUIElement('#changeKeys .settings-label'));
    _editorManager = new EditorManager(
        workspace, aceManager, localPrefs, eventBus);
    _editorManager.onNewFileOpened.listen((_){
      _workspace.checkResource(_editorManager.currentFile);
    });
   _editorArea = new EditorArea(
        querySelector('#editorArea'), editorManager, _workspace, allowsLabelBar: true);

    _syncPrefs.getValue('textFileExtensions').then((String value) {
      _textFileExtensions = new Set();
      if (value != null) {
        List<String> extensions = JSON.decode(value);
        _textFileExtensions.addAll(extensions);
      }
      _textFileExtensions.addAll(['.txt', '.cmake']);
    });
  }

  void initEditorManager() {
    editorManager.loaded.then((_) {
      List<ws.Resource> files = editorManager.files.toList();
      editorManager.files.forEach((file) {
        editorArea.selectFile(file, forceOpen: true, switchesTab: false);
      });
      localPrefs.getValue('lastFileSelection').then((String fileUuid) {
        if (editorArea.tabs.isEmpty) return;
        if (fileUuid == null) {
          editorArea.tabs[0].select();
          return;
        }
        ws.Resource resource = workspace.restoreResource(fileUuid);
        if (resource == null) {
          editorArea.tabs[0].select();
          return;
        }
        _selectFile(resource);
      });
    });
  }

  void initEditorArea() {
    editorArea.onSelected.listen((EditorTab tab) {
      // We don't change the selection when the file was already selected
      // otherwise, it would break multi-selection (#260).
      if (!_filesController.isFileSelected(tab.file)) {
        _filesController.selectFile(tab.file);
      }
      localPrefs.setValue('lastFileSelection', tab.file.uuid);
      focusManager.setEditedFile(tab.file);
    });
  }

  void initFilesController() {
    _filesController = new FilesController(
        workspace, scmManager, this, querySelector('#fileViewArea'));
    _filesController.onSelectionChange.listen((resource) {
      focusManager.setCurrentResource(resource);
    });
  }

  void initLookAndFeel() {
    // Init the Bootjack library (a wrapper around Bootstrap).
    bootjack.Bootjack.useDefault();
  }

  void initSplitView() {
    _splitView = new SplitView(getUIElement('#splitview'));
    _splitView.onResized.listen((_) {
      aceManager.resize();
      syncPrefs.setValue('splitViewPosition', _splitView.position.toString());
    });
    syncPrefs.getValue('splitViewPosition').then((String position) {
      if (position != null) {
        int value = int.parse(position, onError: (_) => 0);
        if (value != 0) {
          _splitView.position = value;
        }
      }
    });
  }

  void initSaveStatusListener() {
    // Overridden in spark_polymer.dart.
  }

  void createActions() {
    _actionManager = new ActionManager();

    actionManager.registerAction(new NextMarkerAction(this));
    actionManager.registerAction(new PrevMarkerAction(this));
    actionManager.registerAction(new FileOpenInTabAction(this));
    actionManager.registerAction(new FileOpenAction(this));
    actionManager.registerAction(new FileNewAction(this, getDialogElement('#fileNewDialog')));
    actionManager.registerAction(new FolderNewAction(this, getDialogElement('#folderNewDialog')));
    actionManager.registerAction(new FolderOpenAction(this));
    actionManager.registerAction(new NewProjectAction(this, getDialogElement('#newProjectDialog')));
    actionManager.registerAction(new FileSaveAction(this));
    actionManager.registerAction(new ApplicationRunAction(this));
    actionManager.registerAction(new ApplicationPushAction(this, getDialogElement('#pushDialog')));
    actionManager.registerAction(new GitCloneAction(this, getDialogElement("#gitCloneDialog")));
    actionManager.registerAction(new GitBranchAction(this, getDialogElement("#gitBranchDialog")));
    actionManager.registerAction(new GitCheckoutAction(this, getDialogElement("#gitCheckoutDialog")));
    actionManager.registerAction(new GitResolveConflictsAction(this));
    actionManager.registerAction(new GitRevertChangesAction(this));
    actionManager.registerAction(new GitCommitAction(this, getDialogElement("#gitCommitDialog")));
    actionManager.registerAction(new GitPushAction(this, getDialogElement("#gitPushDialog")));
    actionManager.registerAction(new RunTestsAction(this));
    actionManager.registerAction(new SettingsAction(this, getDialogElement('#settingsDialog')));
    actionManager.registerAction(new AboutSparkAction(this, getDialogElement('#aboutDialog')));
    actionManager.registerAction(new FileRenameAction(this, getDialogElement('#renameDialog')));
    actionManager.registerAction(new ResourceRefreshAction(this));
    // The top-level 'Close' action is removed for now: #1037.
    //actionManager.registerAction(new ResourceCloseAction(this));
    actionManager.registerAction(new ProjectPropertiesAction(this, getDialogElement("#projectPropertiesDialog")));
    actionManager.registerAction(new FileDeleteAction(this));
    actionManager.registerAction(new TabCloseAction(this));
    actionManager.registerAction(new TabPreviousAction(this));
    actionManager.registerAction(new TabNextAction(this));
    actionManager.registerAction(new SpecificTabAction(this));
    actionManager.registerAction(new TabLastAction(this));
    actionManager.registerAction(new FileExitAction(this));
<<<<<<< HEAD
    actionManager.registerAction(new WebStorePublishAction(this, getDialogElement('#WebStorePublishDialog')));
=======
    actionManager.registerAction(new SearchAction(this));
    actionManager.registerAction(new FocusMainMenuAction(this));
>>>>>>> febfb7ac

    actionManager.registerKeyListener();
  }

  void initToolbar() {

  }

  void buildMenu() {

  }

  //
  // - End parts of ctor.
  //

  void addBuilder(Builder builder) {
    workspace.builderManager.builders.add(builder);
  }

  Future openFile() {
    chrome.ChooseEntryOptions options = new chrome.ChooseEntryOptions(
        type: chrome.ChooseEntryType.OPEN_WRITABLE_FILE);
    return chrome.fileSystem.chooseEntry(options).then((chrome.ChooseEntryResult res) {
      chrome.ChromeFileEntry entry = res.entry;

      if (entry != null) {
        workspace.link(new ws.FileRoot(entry)).then((ws.Resource file) {
          _selectFile(file);
          _aceManager.focus();
          workspace.save();
        });
      }
    });
  }

  Future openFolder() {
    return _selectFolder().then((chrome.DirectoryEntry entry) {
      if (entry != null) {
        _OpenFolderJob job = new _OpenFolderJob(entry, this);
        jobManager.schedule(job);
      }
    });
  }

  void showSuccessMessage(String message) {
    statusComponent.temporaryMessage = message;
  }

  SparkDialog _errorDialog;

  void showMessage(String title, String message) {
    showErrorMessage(title, message);
  }

  /**
   * Show a model error dialog.
   */
  void showErrorMessage(String title, String message) {
    if (_errorDialog == null) {
      _errorDialog = createDialog(getDialogElement('#errorDialog'));
      _errorDialog.element.querySelector("[primary]").onClick.listen((_) {
        querySelector("#modalBackdrop").style.display = "none";
      });
    }

    _errorDialog.element.querySelector('#errorTitle').innerHtml = title;
    _errorDialog.element.querySelector('#errorMessage').text = message;

    _errorDialog.show();
  }

  SparkDialog _okCancelDialog;
  Completer<bool> _okCancelCompleter;

  Future<bool> askUserOkCancel(String message, {String okButtonLabel: 'OK'}) {
    if (_okCancelDialog == null) {
      _okCancelDialog = createDialog(getDialogElement('#okCancelDialog'));
      _okCancelDialog.element.querySelector('#okText').onClick.listen((_) {
        if (_okCancelCompleter != null) {
          _okCancelCompleter.complete(true);
          _okCancelCompleter = null;
        }
      });
      _okCancelDialog.element.on['opened'].listen((event) {
        if (event.detail == false) {
          if (_okCancelCompleter != null) {
            _okCancelCompleter.complete(false);
            _okCancelCompleter = null;
          }
        }
      });
    }

    _okCancelDialog.element.querySelector('#okCancelMessage').text = message;
    _okCancelDialog.element.querySelector('#okText').text = okButtonLabel;

    _okCancelCompleter = new Completer();
    _okCancelDialog.show();
    return _okCancelCompleter.future;
  }

  void onSplitViewUpdate(int position) { }

  void setGitSettingsResetDoneVisible(bool enabled) {
    getUIElement('#gitResetSettingsDone').hidden = !enabled;
  }

  List<ws.Resource> _getSelection() => _filesController.getSelection();

  ws.Folder _getFolder([List<ws.Resource> resources]) {
    if (resources != null && resources.isNotEmpty) {
      if (resources.first.isFile) {
        return resources.first.parent;
      } else {
        return resources.first;
      }
    } else {
      if (focusManager.currentResource != null) {
        ws.Resource resource = focusManager.currentResource;
        if (resource.isFile) {
          if (resource.project != null) {
            return resource.parent;
          }
        } else {
          return resource;
        }
      }
    }
    return null;
  }

  void _closeOpenEditor(ws.Resource resource) {
    if (resource is ws.File &&  editorManager.isFileOpened(resource)) {
      editorArea.closeFile(resource);
    }
  }

  /**
   * Refreshes the file name on an opened editor tab.
   */
  void _renameOpenEditor(ws.Resource renamedResource) {
    if (renamedResource is ws.File && editorManager.isFileOpened(renamedResource)) {
      editorArea.renameFile(renamedResource);
    }
  }

  void _selectFile(ws.Resource file) {
    editorArea.selectFile(file,
        forceOpen: true, switchesTab: true, forceFocus: true);
  }

  //
  // Implementation of FilesControllerDelegate interface:
  //

  void selectInEditor(ws.File file,
                      {bool forceOpen: false,
                       bool replaceCurrent: true,
                       bool switchesTab: true}) {
    if (forceOpen || editorManager.isFileOpened(file)) {
      editorArea.selectFile(file,
          forceOpen: forceOpen,
          replaceCurrent: replaceCurrent,
          switchesTab: switchesTab);
    }
  }

  Element getContextMenuContainer() => querySelector('#file-item-context-menu');

  List<ContextAction> getActionsFor(List<ws.Resource> resources) =>
      actionManager.getContextActions(resources);

  //
  // - End implementation of FilesControllerDelegate interface.
  //

  //
  // Implementation of AceManagerDelegate interface:
  //

  void setAlwaysShowAsText(String extension, bool enabled) {
    // Allow to change the preference only when it's been loaded.
    if (_textFileExtensions != null) {
      if (enabled) {
        _textFileExtensions.add(extension);
      } else {
        _textFileExtensions.remove(extension);
      }
      _syncPrefs.setValue('textFileExtensions', JSON.encode(_textFileExtensions.toList()));
    }
  }

  bool canShowFileAsText(String filename) {
    String extension = path.extension(filename);
    return _aceManager.isFileExtensionEditable(extension) ||
        _textFileExtensions.contains(extension);
  }
  //
  // - End implementation of AceManagerDelegate interface.
  //
}

class PlatformInfo {
  /**
   * The operating system chrome is running on. One of: "mac", "win", "android",
   * "cros", "linux", "openbsd".
   */
  final String os;

  /**
   * The machine's processor architecture. One of: "arm", "x86-32", "x86-64".
   */
  final String arch;

  /**
   * The native client architecture. This may be different from arch on some
   * platforms. One of: "arm", "x86-32", "x86-64".
   */
  final String naclArch;

  PlatformInfo._(this.os, this.arch, this.naclArch);

  String toString() => "${os}, ${arch}, ${naclArch}";

  bool get isCros => os == 'cros';
}

/**
 * Used to manage the default location to create new projects.
 *
 * This class also abstracts a bit other the differences between Chrome OS and
 * Windows/Mac/linux.
 */
class ProjectLocationManager {
  preferences.PreferenceStore _prefs;
  LocationResult _projectLocation;

  /**
   * Create a ProjectLocationManager asynchronously, restoring the default
   * project location from the given preferences.
   */
  static Future<ProjectLocationManager> restoreManager(preferences.PreferenceStore prefs) {
    return prefs.getValue('projectFolder').then((String folderToken) {
      if (folderToken == null) {
        return new ProjectLocationManager._(prefs, null);
      }

      return chrome.fileSystem.restoreEntry(folderToken).then((chrome.Entry entry) {
        return new ProjectLocationManager._(prefs, new LocationResult(entry, entry, false));
      }).catchError((e) {
        return new ProjectLocationManager._(prefs, null);
      });
    });
  }

  ProjectLocationManager._(this._prefs, this._projectLocation);

  /**
   * Returns the default location to create new projects in. For Chrome OS, this
   * will be the sync filesystem. This method can return `null` if the user
   * cancels the folder selection dialog.
   */
  Future<LocationResult> getProjectLocation() {
    if (_projectLocation != null) {
      return new Future.value(_projectLocation);
    }

    // On Chrome OS, use the sync filesystem.
    if (_isCros()) {
      return chrome.syncFileSystem.requestFileSystem().then((fs) {
        var entry = fs.root;
        return new LocationResult(entry, entry, true);
      });
    }

    // Display a dialog asking the user to choose a default project folder.
    // TODO: We need to provide an explaination to the user about what this
    // folder is for.
    return _selectFolder(suggestedName: 'projects').then((entry) {
      if (entry == null) {
        return null;
      }

      _projectLocation = entry;
      _prefs.setValue('projectFolder', chrome.fileSystem.retainEntry(entry));
      return new LocationResult(entry, entry, false);
    });
  }

  /**
   * This will create a new folder in default project location. It will attempt
   * to use the given [defaultName], but will disambiguate it if necessary. For
   * example, if `defaultName` already exists, the created folder might be named
   * something like `defaultName-1` instead.
   */
  Future<LocationResult> createNewFolder(String defaultName) {
    return getProjectLocation().then((LocationResult root) {
      return _create(root, defaultName, 1);
    });
  }

  Future<LocationResult> _create(
      LocationResult location, String baseName, int count) {
    String name = count == 1 ? baseName : '${baseName}-${count}';

    return location.parent.createDirectory(name, exclusive: true).then((dir) {
      return new LocationResult(location.parent, dir, location.isSync);
    }).catchError((_) {
      if (count > 50) {
        return null;
      } else {
        return _create(location, baseName, count + 1);
      }
    });
  }
}

class LocationResult {
  /**
   * The parent Entry. This can be useful for persistng the info across
   * sessions.
   */
  final chrome.DirectoryEntry parent;

  /**
   * The created location.
   */
  final chrome.DirectoryEntry entry;

  /**
   * Whether the entry was created in the sync filesystem.
   */
  final bool isSync;

  LocationResult(this.parent, this.entry, this.isSync);

  /**
   * The name of the created entry.
   */
  String get name => entry.name;
}

class _SparkSetupParticipant extends LifecycleParticipant {
  Spark spark;

  _SparkSetupParticipant(this.spark);

  Future applicationStarting(Application application) {
    // get platform info
    return chrome.runtime.getPlatformInfo().then((Map m) {
      spark._platformInfo = new PlatformInfo._(m['os'], m['arch'], m['nacl_arch']);
      spark.workspace.restore().then((value) {
        if (spark.workspace.getFiles().length == 0) {
          // No files, just focus the editor.
          spark.aceManager.focus();
        }
      });
    }).then((_) {
      return ProjectLocationManager.restoreManager(spark.localPrefs).then((manager) {
        spark.projectLocationManager = manager;
      });
    });
  }

  Future applicationStarted(Application application) {
    if (spark.developerMode) {
      spark._testDriver = new TestDriver(
          all_tests.defineTests, spark.jobManager, connectToTestListener: true);
    }
    return new Future.value();
  }

  Future applicationClosed(Application application) {
    spark.editorManager.persistState();
    spark.launchManager.dispose();
    spark.localPrefs.flush();
    spark.syncPrefs.flush();
    return new Future.value();
  }
}

/**
 * Allows a user to select a folder on disk. Returns the selected folder
 * entry. Returns `null` in case the user cancels the action.
 */
Future<chrome.DirectoryEntry> _selectFolder({String suggestedName}) {
  Completer completer = new Completer();
  chrome.ChooseEntryOptions options = new chrome.ChooseEntryOptions(
      type: chrome.ChooseEntryType.OPEN_DIRECTORY);
  if (suggestedName != null) options.suggestedName = suggestedName;
  chrome.fileSystem.chooseEntry(options).then((chrome.ChooseEntryResult res) {
    completer.complete(res.entry);
  }).catchError((e) => completer.complete(null));
  return completer.future;
}

bool _isCros() {
  return (SparkModel.instance as Spark).platformInfo.isCros;
}

/**
 * The abstract parent class of Spark related actions.
 */
abstract class SparkAction extends Action {
  Spark spark;

  SparkAction(this.spark, String id, String name) : super(id, name);

  void invoke([Object context]) {
    // Send an action event with the 'main' event category.
    _analyticsTracker.sendEvent('main', id);

    _invoke(context);
  }

  void _invoke([Object context]);

  /**
   * Returns true if `object` is a list and all items are [Resource].
   */
  bool _isResourceList(Object object) {
    if (object is! List) {
      return false;
    }
    List items = object as List;
    return items.every((r) => r is ws.Resource);
  }

  /**
   * Returns true if `object` is a list with a single item and this item is a
   * [Resource].
   */
  bool _isSingleResource(Object object) {
    if (!_isResourceList(object)) {
      return false;
    }
    List<ws.Resource> resources = object as List<ws.Resource>;
    return resources.length == 1;
  }

  /**
   * Returns true if `object` is a list with a single item and this item is a
   * [Project].
   */
  bool _isProject(object) {
    if (!_isResourceList(object)) {
      return false;
    }
    return object.length == 1 && object.first is ws.Project;
  }

  /**
   * Returns true if `context` is a list with a single item, the item is a
   * [Project], and that project is under SCM.
   */
  bool _isScmProject(context) =>
      _isProject(context) && isUnderScm(context.first);

  /**
   * Returns true if `context` is a list with of items, all in the same project,
   * and that project is under SCM.
   */
  bool _isUnderScmProject(context) {
    if (context is! List) return false;
    if (context.isEmpty) return false;

    ws.Project project = context.first.project;

    if (!isUnderScm(project)) return false;

    for (var resource in context) {
      var resProject = resource.project;
      if (resProject == null || resProject != project) {
        return false;
      }
    }

    return true;
  }

  /**
   * Returns true if `object` is a list with a single item and this item is a
   * [Folder].
   */
  bool _isSingleFolder(Object object) {
    if (!_isSingleResource(object)) {
      return false;
    }
    List<ws.Resource> resources = object as List;
    return (object as List).first is ws.Folder;
  }

  /**
   * Returns true if `object` is a list of top-level [Resource].
   */
  bool _isTopLevel(Object object) {
    if (!_isResourceList(object)) {
      return false;
    }
    List<ws.Resource> resources = object as List;
    return resources.every((ws.Resource r) => r.isTopLevel);
  }

  /**
   * Returns true if `object` is a top-level [File].
   */
  bool _isTopLevelFile(Object object) {
    if (!_isResourceList(object)) {
      return false;
    }
    List<ws.Resource> resources = object as List;
    return resources.first.project == null;
  }

  /**
   * Returns true if `object` is a list of File.
   */
  bool _isFileList(Object object) {
    if (!_isResourceList(object)) {
      return false;
    }
    List<ws.Resource> resources = object as List;
    return resources.every((r) => r is ws.File);
  }
}

abstract class SparkDialog {
  void show();
  void hide();
  Element get element;
}

class SparkBootjackDialog implements SparkDialog {
  bootjack.Modal _dialog;

  SparkBootjackDialog(Element dialogElement) {
    _dialog = bootjack.Modal.wire(dialogElement);

    _dialog.$element.on('shown.bs.modal', (event) {
      final Element dialog = event.target;
      Element elementToFocus = dialog.querySelector('[focused]');

      if (elementToFocus != null) {
        elementToFocus.focus();
      }
    });
  }

  void show() => _dialog.show();

  void hide() => _dialog.hide();

  Element get element => _dialog.element;
}

abstract class SparkActionWithDialog extends SparkAction {
  SparkDialog _dialog;

  SparkActionWithDialog(Spark spark,
                        String id,
                        String name,
                        Element dialogElement)
      : super(spark, id, name) {
    _dialog = spark.createDialog(dialogElement);
    _dialog.element.querySelector("[primary]").onClick.listen((_) => _commit());
  }

  void _commit();

  Element getElement(String selectors) =>
      _dialog.element.querySelector(selectors);

  Element _triggerOnReturn(String selectors) {
    var element = _dialog.element.querySelector(selectors);
    element.onKeyDown.listen((event) {
      if (event.keyCode == KeyCode.ENTER) {
        _commit();
        _dialog.hide();
      }
    });
    return element;
  }

  void _show() => _dialog.show();
}

class FileOpenInTabAction extends SparkAction implements ContextAction {
  FileOpenInTabAction(Spark spark) :
      super(spark, "file-open-in-tab", "Open in New Tab");

  void _invoke([List<ws.File> files]) {
    bool forceOpen = files.length > 1;
    files.forEach((ws.File file) {
      spark.selectInEditor(file, forceOpen: true, replaceCurrent: false);
    });
  }

  String get category => 'tab';

  bool appliesTo(Object object) => _isFileList(object);
}

class FileOpenAction extends SparkAction {
  FileOpenAction(Spark spark) : super(spark, "file-open", "Open File…") {
    addBinding("ctrl-o");
  }

  void _invoke([Object context]) {
    spark.openFile();
  }
}

class FileNewAction extends SparkActionWithDialog implements ContextAction {
  InputElement _nameElement;
  ws.Folder folder;

  FileNewAction(Spark spark, Element dialog)
      : super(spark, "file-new", "New File…", dialog) {
    addBinding("ctrl-n");
    _nameElement = _triggerOnReturn("#fileName");
  }

  void _invoke([List<ws.Resource> resources]) {
    folder = spark._getFolder(resources);
    if (folder != null) {
      _nameElement.value = '';
      _show();
    }
  }

  void _commit() {
    var name = _nameElement.value;
    if (name.isNotEmpty) {
      if (folder != null) {
        folder.createNewFile(name).then((file) {
          // Delay a bit to allow the files view to process the new file event.
          // TODO: This is due to a race condition in when the files view receives
          // the resource creation event; we should remove the possibility for
          // this to occur.
          Timer.run(() {
            spark.selectInEditor(file, forceOpen: true, replaceCurrent: true);
            spark._aceManager.focus();
          });
        });
      }
    }
  }

  String get category => 'folder';

  bool appliesTo(Object object) => _isSingleResource(object) && !_isTopLevelFile(object);
}

class FileSaveAction extends SparkAction {
  FileSaveAction(Spark spark) : super(spark, "file-save", "Save") {
    addBinding("ctrl-s");
  }

  void _invoke([Object context]) => spark.editorManager.saveAll();
}

class FileDeleteAction extends SparkAction implements ContextAction {
  FileDeleteAction(Spark spark) : super(spark, "file-delete", "Delete");

  void _invoke([List<ws.Resource> resources]) {
    if (resources == null) {
      var sel = spark._filesController.getSelection();
      if (sel.isEmpty) return;
      resources = sel;
    }

    String message;

    if (resources.length == 1) {
      message = "Are you sure you want to delete '${resources.first.name}'?";
    } else {
      message = "Are you sure you want to delete ${resources.length} files?";
    }

    spark.askUserOkCancel(message, okButtonLabel: 'Delete').then((bool val) {
      if (val) {
        try {
          spark.workspace.pauseResourceEvents();
          resources.forEach((ws.Resource resource) => resource.delete());
        } finally {
          spark.workspace.resumeResourceEvents();
        }
      }
    });
  }

  String get category => 'resource-delete';

  bool appliesTo(Object object) => _isResourceList(object);
}

class FileRenameAction extends SparkActionWithDialog implements ContextAction {
  ws.Resource resource;
  InputElement _nameElement;

  FileRenameAction(Spark spark, Element dialog)
      : super(spark, "file-rename", "Rename…", dialog) {
    _nameElement = _triggerOnReturn("#renameFileName");
  }

  void _invoke([List<ws.Resource> resources]) {
   if (resources != null && resources.isNotEmpty) {
     resource = resources.first;
     _nameElement.value = resource.name;
     _show();
   }
  }

  void _commit() {
    if (_nameElement.value.isNotEmpty) {
      resource.rename(_nameElement.value)
        .then((value) {
          spark._renameOpenEditor(resource);
        });
    }
  }

  String get category => 'resource';

  bool appliesTo(Object object) => _isSingleResource(object) && !_isTopLevel(object);
}

class ResourceCloseAction extends SparkAction implements ContextAction {
  ResourceCloseAction(Spark spark) : super(spark, "file-close", "Close");

  void _invoke([List<ws.Resource> resources]) {
    if (resources == null) {
      resources = spark._getSelection();
    }

    for (ws.Resource resource in resources) {
      spark.workspace.unlink(resource);
      if (resource is ws.File) {
        spark._closeOpenEditor(resource);
      } else if (resource is ws.Project) {
        resource.traverse().forEach(spark._closeOpenEditor);
      }
    }

    spark.workspace.save();
  }

  String get category => 'resource';

  bool appliesTo(Object object) => _isTopLevel(object);
}

class TabPreviousAction extends SparkAction {
  TabPreviousAction(Spark spark) : super(spark, "tab-prev", "Previous Tab") {
    addBinding('ctrl-shift-[');
    addBinding('ctrl-shift-tab', macBinding: 'macctrl-shift-tab');
  }

  void _invoke([Object context]) => spark.editorArea.gotoPreviousTab();
}

class TabNextAction extends SparkAction {
  TabNextAction(Spark spark) : super(spark, "tab-next", "Next Tab") {
    addBinding('ctrl-shift-]');
    addBinding('ctrl-tab', macBinding: 'macctrl-tab');
  }

  void _invoke([Object context]) => spark.editorArea.gotoNextTab();
}

class SpecificTabAction extends SparkAction {
  _SpecificTabKeyBinding _binding;

  SpecificTabAction(Spark spark) : super(spark, "tab-goto", "Goto Tab") {
    _binding = new _SpecificTabKeyBinding();
    bindings.add(_binding);
  }

  void _invoke([Object context]) {
    if (_binding.index < 1 && _binding.index > spark.editorArea.tabs.length) {
      return;
    }

    // Ctrl-1 to Ctrl-8. The user types in a 1-based key event; we convert that
    // into a 0-based into into the tabs.
    spark.editorArea.selectedTab = spark.editorArea.tabs[_binding.index - 1];
  }
}

class _SpecificTabKeyBinding extends KeyBinding {
  final int ONE_CODE = '1'.codeUnitAt(0);
  final int EIGHT_CODE = '8'.codeUnitAt(0);

  int index = -1;

  _SpecificTabKeyBinding() : super('ctrl-1');

  bool matches(KeyboardEvent event) {
    // If the user typed in a 1 to an 8, change this binding to match that key.
    // To match completely, the user will need to have used the `ctrl` modifier.
    if (event.keyCode >= ONE_CODE && event.keyCode <= EIGHT_CODE) {
      keyCode = event.keyCode;
      index = keyCode - ONE_CODE + 1;
    }

    return super.matches(event);
  }
}

class TabLastAction extends SparkAction {
  TabLastAction(Spark spark) : super(spark, "tab-last", "Last Tab") {
    addBinding("ctrl-9");
  }

  void _invoke([Object context]) {
    if (spark.editorArea.tabs.isNotEmpty) {
      spark.editorArea.selectedTab = spark.editorArea.tabs.last;
    }
  }
}

class TabCloseAction extends SparkAction {
  TabCloseAction(Spark spark) : super(spark, "tab-close", "Close") {
    addBinding("ctrl-w");
  }

  void _invoke([Object context]) {
    if (spark.editorArea.selectedTab != null) {
      spark.editorArea.remove(spark.editorArea.selectedTab);
    }
  }
}

class FileExitAction extends SparkAction {
  FileExitAction(Spark spark) : super(spark, "file-exit", "Quit") {
    addBinding('ctrl-q', linuxBinding: 'ctrl-shift-q');
  }

  void _invoke([Object context]) {
    spark.close().then((_) {
      chrome.app.window.current().close();
    });
  }
}

class ApplicationRunAction extends SparkAction implements ContextAction {
  ApplicationRunAction(Spark spark) : super(
      spark, "application-run", "Run Application") {
    addBinding("ctrl-r");
    enabled = false;
    spark.focusManager.onResourceChange.listen((r) => _updateEnablement(r));
  }

  void _invoke([context]) {
    ws.Resource resource;

    if (context == null) {
      resource = spark.focusManager.currentResource;
    } else {
      resource = context.first;
    }
    spark.launchManager.run(resource);
  }

  String get category => 'application';

  bool appliesTo(list) => list.length == 1 && _appliesTo(list.first);

  bool _appliesTo(ws.Resource resource) {
    return spark.launchManager.canRun(resource);
  }

  void _updateEnablement(ws.Resource resource) {
    enabled = _appliesTo(resource);
  }
}

class ResourceRefreshAction extends SparkAction implements ContextAction {
  ResourceRefreshAction(Spark spark) : super(
      spark, "resource-refresh", "Refresh") {
    addBinding('f5');
  }

  void _invoke([context]) {
    List<ws.Resource> resources;

    if (context == null) {
      resources = [spark.focusManager.currentResource];
    } else {
      resources = context;
    }

    ResourceRefreshJob job = new ResourceRefreshJob(resources);
    spark.jobManager.schedule(job);
  }

  String get category => 'resource';

  bool appliesTo(context) => _isResourceList(context) && !_isTopLevelFile(context);
}

class PrevMarkerAction extends SparkAction {
  PrevMarkerAction(Spark spark) : super(
      spark, "marker-prev", "Previous Marker") {
    addBinding("ctrl-shift-p");
  }

  void _invoke([Object context]) {
    spark._aceManager.selectPrevMarker();
  }
}

class NextMarkerAction extends SparkAction {
  NextMarkerAction(Spark spark) : super(
      spark, "marker-next", "Next Marker") {
    // TODO: we probably don't want to bind to 'print'. Perhaps there's a good
    // keybinding we can borrow from chrome?
    addBinding("ctrl-p");
  }

  void _invoke([Object context]) {
    spark._aceManager.selectNextMarker();
  }
}

class FolderNewAction extends SparkActionWithDialog implements ContextAction {
  InputElement _nameElement;
  ws.Folder folder;

  FolderNewAction(Spark spark, Element dialog)
      : super(spark, "folder-new", "New Folder…", dialog) {
    addBinding("ctrl-shift-n");
    _nameElement = _triggerOnReturn("#folderName");
  }

  void _invoke([List<ws.Folder> folders]) {
    folder = spark._getFolder(folders);
    _nameElement.value = '';
    _show();
  }

  void _commit() {
    var name = _nameElement.value;
    if (name.isNotEmpty) {
      folder.createNewFolder(name).then((folder) {
        // Delay a bit to allow the files view to process the new file event.
        Timer.run(() {
          spark._filesController.selectFile(folder);
        });
      });
    }
  }

  String get category => 'folder';

  bool appliesTo(Object object) => _isSingleFolder(object);
}

/// Transfers the focus to the search box
class SearchAction extends SparkAction {

  SearchAction(Spark spark) : super(spark, 'search', 'Search') {
    addBinding('ctrl-shift-f');
  }

  @override
  void _invoke([Object context]) {
    spark.getUIElement('#searchBox').focus();
  }
}

class FocusMainMenuAction extends SparkAction {
  FocusMainMenuAction(Spark spark)
      : super(spark, 'focusMainMenu', 'Focus Main Menu') {
    addBinding('f10');
  }

  @override
  void _invoke([Object context]) {
    spark.getUIElement('#mainMenu').focus();
  }
}

class NewProjectAction extends SparkActionWithDialog {
  InputElement _nameElement;
  ws.Folder folder;

  NewProjectAction(Spark spark, Element dialog)
      : super(spark, "project-new", "New Project…", dialog) {
    _nameElement = _triggerOnReturn("#name");
  }

  void _invoke([context]) {
    _nameElement.value = '';
    _show();
  }

  void _commit() {
    var name = _nameElement.value.trim();
    if (name.isNotEmpty) {
      spark.projectLocationManager.createNewFolder(name).then((LocationResult location) {
        ws.WorkspaceRoot root;

        if (location.isSync) {
          root = new ws.SyncFolderRoot(location.entry);
        } else {
          root = new ws.FolderChildRoot(location.parent, location.entry);
        }

        return spark.workspace.link(root).then((ws.Project project) {
          spark.showSuccessMessage('Created ${project.name}');
          Timer.run(() {
            spark._filesController.selectFile(project);
            spark._filesController.setFolderExpanded(project);
          });
          spark.workspace.save();
        });
      });
    }
  }
}

class FolderOpenAction extends SparkAction {
  FolderOpenAction(Spark spark) : super(spark, "folder-open", "Open Folder…");

  void _invoke([Object context]) {
    spark.openFolder();
  }
}

class ApplicationPushAction extends SparkActionWithDialog implements ContextAction {
  InputElement _pushUrlElement;
  ws.Container deployContainer;

  ApplicationPushAction(Spark spark, Element dialog)
      : super(spark, "application-push", "Deploy to Mobile", dialog) {
    _pushUrlElement = _triggerOnReturn("#pushUrl");
    enabled = false;
    spark.focusManager.onResourceChange.listen((r) => _updateEnablement(r));
  }

  void _invoke([context]) {
    ws.Resource resource;

    if (context == null) {
      resource = spark.focusManager.currentResource;
    } else {
      resource = context.first;
    }

    deployContainer = getAppContainerFor(resource);

    _show();
  }

  String get category => 'application';

  bool appliesTo(list) => list.length == 1 && _appliesTo(list.first);

  bool _appliesTo(ws.Resource resource) {
    return getAppContainerFor(resource) != null;
  }

  void _updateEnablement(ws.Resource resource) {
    enabled = _appliesTo(resource);
  }

  void _commit() {
    String url = _pushUrlElement.value;
    // TODO(braden): Input validation.
    spark.jobManager.schedule(new _HarnessPushJob(deployContainer, url));
  }
}

class _HarnessPushJob extends Job {
  final ws.Container deployContainer;
  final String _url;

  _HarnessPushJob(this.deployContainer, this._url) :
    super('Deploying to mobile…');

  Future run(ProgressMonitor monitor) {
    monitor.start(name, 10);
    return HarnessPush.push(deployContainer, _url, monitor);
  }
}

/* Git operations */

class GitCloneAction extends SparkActionWithDialog {
  InputElement _repoUrlElement;

  GitCloneAction(Spark spark, Element dialog)
      : super(spark, "git-clone", "Git Clone…", dialog) {
    _repoUrlElement = _triggerOnReturn("#gitRepoUrl");
  }

  void _invoke([Object context]) {
    _show();
  }

  void _commit() {
    // TODO(grv): add verify checks.
    String url = _repoUrlElement.value;
    if (!url.endsWith('.git')) {
      url = url + '.git';
    }

    String projectName = url.split('/').last;
    if (projectName.endsWith('.git')) {
      projectName = projectName.substring(0, projectName.length - 4);
    }

    _GitCloneJob job = new _GitCloneJob(url, projectName, spark);
    spark.jobManager.schedule(job);
  }
}

class GitBranchAction extends SparkActionWithDialog implements ContextAction {
  ws.Project project;
  GitScmProjectOperations gitOperations;
  InputElement _branchNameElement;

  GitBranchAction(Spark spark, Element dialog)
      : super(spark, "git-branch", "Git Branch…", dialog) {
    _branchNameElement = _triggerOnReturn("#gitBranchName");
  }

  void _invoke([context]) {
    project = context.first;
    gitOperations = spark.scmManager.getScmOperationsFor(project);
    _show();
  }

  void _commit() {
    // TODO(grv): add verify checks.
    _GitBranchJob job = new _GitBranchJob(gitOperations, _branchNameElement.value);
    spark.jobManager.schedule(job);
  }

  String get category => 'git';

  bool appliesTo(context) => _isScmProject(context);
}

class GitCommitAction extends SparkActionWithDialog implements ContextAction {
  ws.Project project;
  GitScmProjectOperations gitOperations;
  TextAreaElement _commitMessageElement;
  InputElement _userNameElement;
  InputElement _userEmailElement;
  bool _needsFillNameEmail;
  String _gitName;
  String _gitEmail;

  GitCommitAction(Spark spark, Element dialog)
      : super(spark, "git-commit", "Git Commit…", dialog) {
    _commitMessageElement = getElement("#commitMessage");
    _userNameElement = getElement('#gitName');
    _userEmailElement = getElement('#gitEmail');
  }

  void _invoke([context]) {
    project = context.first;
    spark.syncPrefs.getValue("git-user-info").then((String value) {
      _gitName = null;
      _gitEmail = null;
      if (value != null) {
        Map<String,String> info = JSON.decode(value);
        _needsFillNameEmail = false;
        _gitName = info['name'];
        _gitEmail = info['email'];
      } else {
        _needsFillNameEmail = true;
      }
      getElement('#gitUserInfo').classes.toggle('hidden', !_needsFillNameEmail);
      gitOperations = spark.scmManager.getScmOperationsFor(project);
      _commitMessageElement.value = '';
      _userNameElement.value = '';
      _userEmailElement.value = '';
      _show();
    });
  }

  void _commit() {
    if (_needsFillNameEmail) {
      _gitName = _userNameElement.value;
      _gitEmail = _userEmailElement.value;
      String encoded = JSON.encode({'name': _gitName, 'email': _gitEmail});
      spark.syncPrefs.setValue("git-user-info", encoded).then((_) {
        _startJob();
      });
    } else {
      _startJob();
    }
  }

  void _startJob() {
    // TODO(grv): add verify checks.
    _GitCommitJob job = new _GitCommitJob(
        gitOperations, _gitName, _gitEmail, _commitMessageElement.value, spark);
    spark.jobManager.schedule(job);
  }

  String get category => 'git';

  bool appliesTo(context) => _isScmProject(context);
}

class ProjectPropertiesAction extends SparkActionWithDialog implements ContextAction {
  ws.Project project;
  HtmlElement _propertiesElement;

  ProjectPropertiesAction(Spark spark, Element dialog)
      : super(spark, 'project-properties', 'Properties…', dialog) {
    _propertiesElement = getElement('#projectPropertiesDialog .modal-body');
  }

  void _invoke([List context]) {
    project = context.first;
    _propertiesElement.innerHtml = '';
    _buildProperties().then((_) => _show());
  }

  Future _buildProperties() {
    _addProperty(_propertiesElement, 'File Name', project.name);

    GitScmProjectOperations gitOperations =
        spark.scmManager.getScmOperationsFor(project);

    if (gitOperations != null) {
      return gitOperations.getConfigMap().then((Map<String, dynamic> map) {
        final String repoUrl = map['url'];
        _addProperty(_propertiesElement, 'Git Repository', repoUrl);
      }).catchError((e) {
        _addProperty(_propertiesElement, 'Git Repository',
            '<error retrieving Git data>');
      });
    } else {
      return new Future.value();
    }
  }

  void _addProperty(HtmlElement parent, String key, String value) {
    Element div = new DivElement()..classes.add('form-group');
    parent.children.add(div);

    Element label = new LabelElement()..text = key;
    Element element = new ParagraphElement()..text = value
        ..className = 'form-control-static';

    div.children.addAll([label, element]);
  }

  void _commit() { }

  String get category => 'resource';

  bool appliesTo(context) => _isProject(context);
}

class GitCheckoutAction extends SparkActionWithDialog implements ContextAction {
  ws.Project project;
  GitScmProjectOperations gitOperations;
  SelectElement _selectElement;

  GitCheckoutAction(Spark spark, Element dialog)
      : super(spark, "git-checkout", "Git Checkout…", dialog) {
    _selectElement = getElement("#gitCheckout");
  }

  void _invoke([List context]) {
    project = context.first;
    gitOperations = spark.scmManager.getScmOperationsFor(project);
    String currentBranchName = gitOperations.getBranchName();
    (getElement('#currentBranchName') as InputElement).value = currentBranchName;

    // Clear out the old select options.
    _selectElement.length = 0;

    gitOperations.getAllBranchNames().then((List<String> branchNames) {
      branchNames.sort((a, b) => a.toLowerCase().compareTo(b.toLowerCase()));
      for (String branchName in branchNames) {
        _selectElement.append(
            new OptionElement(data: branchName, value: branchName));
      }
      _selectElement.selectedIndex = branchNames.indexOf(currentBranchName);
    });

    _show();
  }

  void _commit() {
    // TODO(grv): add verify checks.
    String branchName = _selectElement.options[
        _selectElement.selectedIndex].value;
    _GitCheckoutJob job = new _GitCheckoutJob(gitOperations, branchName, spark);
    spark.jobManager.schedule(job);
  }

  String get category => 'git';

  bool appliesTo(context) => _isScmProject(context);
}

class GitPushAction extends SparkActionWithDialog implements ContextAction {
  ws.Project project;
  GitScmProjectOperations gitOperations;
  DivElement _commitsList;
  String _gitUsername;
  String _gitPassword;
  bool _needsUsernamePassword;

  GitPushAction(Spark spark, Element dialog)
      : super(spark, "git-push", "Git Push…", dialog) {
    _commitsList = getElement('#gitCommitList');
  }

  void _invoke([context]) {
    project = context.first;

    gitOperations = spark.scmManager.getScmOperationsFor(project);
    gitOperations.getPendingCommits().then((List<CommitInfo> commits) {
      // Fill commits.
      _commitsList.innerHtml = '';
      String summaryString = commits.length == 1 ? "1 commit" : "${commits.length} commits";
      Element title = document.createElement("h1");
      title.appendText(summaryString);
      _commitsList.append(title);
      commits.forEach((CommitInfo info) {
        CommitMessageView commitView = new CommitMessageView();
        commitView.commitInfo = info;
        _commitsList.children.add(commitView);
      });

      spark.syncPrefs.getValue("git-auth-info").then((String value) {
        _gitUsername = null;
        _gitPassword = null;
        if (value != null) {
          Map<String,String> info = JSON.decode(value);
          _needsUsernamePassword = false;
          _gitUsername = info['username'];
          _gitPassword = info['password'];
        }
        else {
          _needsUsernamePassword = true;
        }
        _show();
      });
    }).catchError((e) {
      spark.showErrorMessage('Push failed', 'No commits to push');
    });
  }

  void _push() {
    _GitPushJob job = new _GitPushJob(gitOperations, _gitUsername, _gitPassword, spark);
    spark.jobManager.schedule(job);
  }

  void _commit() {
    if (_needsUsernamePassword) {
      Timer.run(() {
        // In a timer to let the previous dialog dismiss properly.
        GitAuthenticationDialog.request(spark).then((info) {
          _gitUsername = info['username'];
          _gitPassword = info['password'];
          _push();
        }).catchError((_) {
          // Cancelled authentication: do nothing.
        });
      });
    } else {
      _push();
    }
  }

  String get category => 'git';

  bool appliesTo(context) => _isScmProject(context);
}

class GitResolveConflictsAction extends SparkAction implements ContextAction {
  GitResolveConflictsAction(Spark spark) :
      super(spark, "git-resolve-conflicts", "Git Resolve Conflicts");

  void _invoke([context]) {
    ws.Resource file = _getResource(context);
    ScmProjectOperations operations =
        spark.scmManager.getScmOperationsFor(file.project);

    operations.markResolved(file);
  }

  String get category => 'git';

  bool appliesTo(context) => _isUnderScmProject(context) &&
      _isSingleResource(context) && _fileHasConflicts(context);

  bool _fileHasConflicts(context) {
    ws.Resource file = _getResource(context);
    ScmProjectOperations operations =
        spark.scmManager.getScmOperationsFor(file.project);
    return operations.getFileStatus(file) == FileStatus.UNMERGED;
  }

  ws.Resource _getResource(context) {
    if (context is List) {
      return context.isNotEmpty ? context.first : null;
    } else {
      return null;
    }
  }
}

class GitRevertChangesAction extends SparkAction implements ContextAction {
  GitRevertChangesAction(Spark spark) :
      super(spark, "git-revert-changes", "Git Revert Changes…");

  void _invoke([List resources]) {
    ScmProjectOperations operations =
        spark.scmManager.getScmOperationsFor(resources.first.project);

    String text = (resources.length == 1 ?
        resources.first.name :
        '${resources.length} resources');
    text = 'Revert changes for ${text}?';

    // Show a yes/no dialog.
    spark.askUserOkCancel(text, okButtonLabel: 'Revert').then((bool val) {
      if (val) {
        operations.revertChanges(resources);
      }
    });
  }

  String get category => 'git';

  bool appliesTo(context) => _isUnderScmProject(context) &&
      _filesAreModified(context);

  bool _filesAreModified(List resources) {
    ScmProjectOperations operations =
        spark.scmManager.getScmOperationsFor(resources.first.project);

    for (ws.Resource resource in resources) {
      // TODO: Should we also check UNTRACKED?
      if (operations.getFileStatus(resource) != FileStatus.MODIFIED) {
        return false;
      }
    }

    return true;
  }
}

class _GitCloneJob extends Job {
  String url;
  String _projectName;
  Spark spark;

  _GitCloneJob(this.url, String projectName, this.spark)
      : super("Cloning ${projectName}…") {
    _projectName = projectName;
  }

  Future run(ProgressMonitor monitor) {
    monitor.start(name, 1);

    return spark.projectLocationManager.createNewFolder(_projectName).then((LocationResult location) {
      if (location == null) new Future.value();

      ScmProvider scmProvider = getProviderType('git');

      return scmProvider.clone(url, location.entry).then((_) {
        ws.WorkspaceRoot root;

        if (location.isSync) {
          root = new ws.SyncFolderRoot(location.entry);
        } else {
          root = new ws.FolderChildRoot(location.parent, location.entry);
        }

        return spark.workspace.link(root).then((ws.Project project) {
          spark.showSuccessMessage('Cloned into ${project.name}');
          Timer.run(() {
            spark._filesController.selectFile(project);
            spark._filesController.setFolderExpanded(project);
          });
          spark.workspace.save();
        });
      });
    }).catchError((e) {
      spark.showErrorMessage('Error cloning ${_projectName}', e.toString());
    });
  }
}

class _GitBranchJob extends Job {
  GitScmProjectOperations gitOperations;
  String _branchName;
  String url;

  _GitBranchJob(this.gitOperations, String branchName)
      : super("Creating ${branchName}…") {
    _branchName = branchName;
  }

  Future run(ProgressMonitor monitor) {
    monitor.start(name, 1);

    return gitOperations.createBranch(_branchName).then((_) {
      return gitOperations.checkoutBranch(_branchName).then((_) {
        SparkModel.instance.showSuccessMessage('Created ${_branchName}');
      });
    }).catchError((e) {
      SparkModel.instance.showErrorMessage(
          'Error creating branch ${_branchName}', e.toString());
    });
  }
}

class _GitCommitJob extends Job {
  GitScmProjectOperations gitOperations;
  String _commitMessage;
  String _userName;
  String _userEmail;
  Spark spark;

  _GitCommitJob(this.gitOperations, this._userName, this._userEmail,
      this._commitMessage, this.spark) : super("Committing…");

  Future run(ProgressMonitor monitor) {
    monitor.start(name, 1);

    return gitOperations.commit(_userName, _userEmail, _commitMessage).
        then((_) {
      spark.showSuccessMessage('Committed changes');
    }).catchError((e) {
      spark.showErrorMessage('Error committing changes', e.toString());
    });
  }
}

class _GitCheckoutJob extends Job {
  GitScmProjectOperations gitOperations;
  String _branchName;
  Spark spark;

  _GitCheckoutJob(this.gitOperations, String branchName, this.spark)
      : super("Switching to ${branchName}…") {
    _branchName = branchName;
  }

  Future run(ProgressMonitor monitor) {
    monitor.start(name, 1);

    return gitOperations.checkoutBranch(_branchName).then((_) {
      spark.showSuccessMessage('Switched to branch ${_branchName}');
    }).catchError((e) {
      spark.showErrorMessage('Error switching to ${_branchName}', e.toString());
    });
  }
}


class _OpenFolderJob extends Job {
  Spark spark;
  chrome.DirectoryEntry _entry;

  _OpenFolderJob(chrome.DirectoryEntry entry, this.spark)
      : super("Opening ${entry.fullPath}…") {
    _entry = entry;
  }

  Future run(ProgressMonitor monitor) {
    monitor.start(name, 1);

    return spark.workspace.link(
        new ws.FolderRoot(_entry)).then((ws.Resource resource) {
      Timer.run(() {
        spark._filesController.selectFile(resource);
        spark._filesController.setFolderExpanded(resource);
      });
      return spark.workspace.save();
    }).then((_) {
      spark.showSuccessMessage('Opened folder ${_entry.fullPath}');
    }).catchError((e) {
      spark.showErrorMessage('Error opening folder ${_entry.fullPath}',
          e.toString());
    });
  }
}

class _GitPushJob extends Job {
  GitScmProjectOperations gitOperations;
  Spark spark;
  String username;
  String password;

  _GitPushJob(this.gitOperations, this.username, this.password, this.spark)
      : super("Pushing changes…") {
  }

  Future run(ProgressMonitor monitor) {
    monitor.start(name, 1);

    return gitOperations.push(username, password).then((_) {
      spark.showSuccessMessage('Changes pushed successfully');
    }).catchError((e) {
      spark.showErrorMessage('Error while pushing changes', e.toString());
    });
  }
}

class ResourceRefreshJob extends Job {
  final List<ws.Project> resources;

  ResourceRefreshJob(this.resources) : super('Refreshing…');

  Future run(ProgressMonitor monitor) {
    List<ws.Project> projects = resources.map((r) => r.project).toSet().toList();

    monitor.start('', projects.length);

    Completer completer = new Completer();

    var consumeProject;
    consumeProject = () {
      ws.Project project = projects.removeAt(0);

      project.refresh().whenComplete(() {
        monitor.worked(1);

        if (projects.isEmpty) {
          completer.complete();
        } else {
          Timer.run(consumeProject);
        }
      });
    };

    Timer.run(consumeProject);

    return completer.future;
  }
}

// TODO(terry):  When only polymer overlays are used remove _initialized and
//               isPolymer's defintion and usage.
class AboutSparkAction extends SparkActionWithDialog {
  bool _initialized = false;

  AboutSparkAction(Spark spark, Element dialog)
      : super(spark, "help-about", "About Spark", dialog);

  void _invoke([Object context]) {
    if (!_initialized) {
      var checkbox = getElement('#analyticsCheck');
      checkbox.checked = _isTrackingPermitted;
      checkbox.onChange.listen((e) => _isTrackingPermitted = checkbox.checked);

      getElement('#aboutVersion').text = spark.appVersion;

      _initialized = true;
    }

    _show();
  }

  void _commit() {
    // Nothing to do for this dialog.
  }
}

class SettingsAction extends SparkActionWithDialog {
  bool _initialized = false;

  SettingsAction(Spark spark, Element dialog)
      : super(spark, "settings", "Settings", dialog);

  void _invoke([Object context]) {
    if (!_initialized) {

      _initialized = true;
    }

    spark.setGitSettingsResetDoneVisible(false);
    _show();
  }

  void _commit() {
    // Nothing to do for this dialog.
  }
}

class RunTestsAction extends SparkAction {
  RunTestsAction(Spark spark) : super(spark, "run-tests", "Run Tests") {
    if (spark.developerMode) {
      addBinding('ctrl-shift-alt-t');
    }
  }

  _invoke([Object context]) => spark._testDriver.runTests();
}

<<<<<<< HEAD
class WebStorePublishAction extends SparkActionWithDialog {
  bool _initialized = false;
  static final int NEWAPP = 1;
  static final int EXISTING = 2;

  WebStorePublishAction(Spark spark, Element dialog)
      : super(spark, "webstore-publish", "Publish to WebStore", dialog);

  void _invoke([Object context]) {
    if (!_initialized) {
      _enableInput();
      (getElement('input[value=new]') as InputElement).onChange.listen((e) {
        _enableInput();
      });
      (getElement('input[value=existing]') as InputElement).onChange.listen((e) {
        _enableInput();
      });
      _initialized = true;
    }

    _show();
  }

  void _enableInput() {
    int type = NEWAPP;
    if ((getElement('input[value=new]') as InputElement).checked) {
      type = NEWAPP;
    }
    if ((getElement('input[value=existing]') as InputElement).checked) {
      type = EXISTING;
    }
    InputElement appIdInput = getElement('#appID');
    appIdInput.disabled = (type != EXISTING);
    if (type == EXISTING) {
      appIdInput.focus();
    }
  }

  void _commit() {
    List<ws.Resource> resources = spark._filesController.getSelection();
    if (resources.length > 0) {
      ws.Resource resource = resources.first;
      resource.getZippedApplication().then((List<int> zippedData) {
        print('zipped size: ${zippedData.length}');
        chrome.identity.getAuthToken(new chrome.TokenDetails(interactive: true)).then((String token) {
          print('got auth ${token}');
          _uploadToWebStore(token, null, zippedData).then((String appid) {
            print('uploaded ${token}');
            _publishToWebStore(token, appid);
          });
        });
      });
    }
  }

  Future<String> _uploadToWebStore(String token, String appid, List<int> data) {
    /*
    curl \
    -H "Authorization: Bearer $TOKEN"  \
    -H "x-goog-api-version: 2" \
    -X POST \
    -T $FILE_NAME \
    https://www.googleapis.com/upload/chromewebstore/v1.1/items
*/
    var request = new HttpRequest();
    request.open('POST', 'https://www.googleapis.com/upload/chromewebstore/v1.1/items');
    request.responseType = '*/*';
    request.setRequestHeader('Authorization', 'Bearer ${token}');
    request.setRequestHeader('x-goog-api-version', '2');
    request.onLoad.listen((event) => print(
        'Request complete ${event.target.reponseText}'));
    request.onError.listen((event) {
      print('got error');
    });
    request.send(data);

    return Future.value();
  }

  Future _publishToWebStore(String token, String appid) {

  }

  bool appliesTo(context) => true;
=======
class GitAuthenticationDialog extends SparkActionWithDialog {
  Completer completer;
  static GitAuthenticationDialog _instance;
  bool _initialized = false;

  GitAuthenticationDialog(spark, dialogElement)
      : super(spark, "git-authentication", "Authenticate", dialogElement);

  void _invoke([Object context]) {
    if (!_initialized) {
      _dialog.element.querySelector(".cancel-button").onClick.listen((_) => _cancel());
      _initialized = true;
    }

    spark.setGitSettingsResetDoneVisible(false);
    _show();
  }

  void _commit() {
    String username = (getElement('#gitUsername') as InputElement).value;
    String password = (getElement('#gitPassword') as InputElement).value;
    String encoded = JSON.encode({'username': username, 'password': password});
    spark.syncPrefs.setValue("git-auth-info", encoded).then((_) {
      completer.complete({'username': username, 'password': password});
      completer = null;
    });
  }

  void _cancel() {
    completer.completeError("cancelled");
    completer = null;
  }

  static Future request(Spark spark) {
    if (_instance == null) {
      _instance = new GitAuthenticationDialog(spark,
          spark.getDialogElement('#gitAuthenticationDialog'));
    }
    assert(_instance.completer != null);
    _instance.completer = new Completer();
    _instance.invoke();
    return _instance.completer.future;
  }
>>>>>>> febfb7ac
}

// analytics code

void _handleUncaughtException(error, [StackTrace stackTrace]) {
  // We don't log the error object itself because of PII concerns.
  String errorDesc = error != null ? error.runtimeType.toString() : '';
  String desc = '${errorDesc}\n${utils.minimizeStackTrace(stackTrace)}'.trim();

  _analyticsTracker.sendException(desc);

  window.console.error(error);
  if (stackTrace != null) {
    window.console.error(stackTrace);
  }
}

bool get _isTrackingPermitted =>
    _analyticsTracker.service.getConfig().isTrackingPermitted();

set _isTrackingPermitted(bool value) =>
    _analyticsTracker.service.getConfig().setTrackingPermitted(value);<|MERGE_RESOLUTION|>--- conflicted
+++ resolved
@@ -412,12 +412,9 @@
     actionManager.registerAction(new SpecificTabAction(this));
     actionManager.registerAction(new TabLastAction(this));
     actionManager.registerAction(new FileExitAction(this));
-<<<<<<< HEAD
     actionManager.registerAction(new WebStorePublishAction(this, getDialogElement('#WebStorePublishDialog')));
-=======
     actionManager.registerAction(new SearchAction(this));
     actionManager.registerAction(new FocusMainMenuAction(this));
->>>>>>> febfb7ac
 
     actionManager.registerKeyListener();
   }
@@ -2124,7 +2121,6 @@
   _invoke([Object context]) => spark._testDriver.runTests();
 }
 
-<<<<<<< HEAD
 class WebStorePublishAction extends SparkActionWithDialog {
   bool _initialized = false;
   static final int NEWAPP = 1;
@@ -2209,7 +2205,8 @@
   }
 
   bool appliesTo(context) => true;
-=======
+}
+
 class GitAuthenticationDialog extends SparkActionWithDialog {
   Completer completer;
   static GitAuthenticationDialog _instance;
@@ -2253,7 +2250,6 @@
     _instance.invoke();
     return _instance.completer.future;
   }
->>>>>>> febfb7ac
 }
 
 // analytics code
