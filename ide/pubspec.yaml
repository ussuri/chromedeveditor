--- conflicted
+++ resolved
@@ -13,13 +13,9 @@
   benchmark_harness: '>=1.0.4 <2.0.0'
   bignum: '>=0.0.5 <0.1.0'
   bootjack: '>=0.6.0 < 0.7.0'
-<<<<<<< HEAD
-  chrome: '>=0.6.0 <0.7.0'
+  chrome: '>=0.6.1 <0.7.0'
   chrome_net:
     path: ../chrome-app-net.dart
-=======
-  chrome: '>=0.6.1 <0.7.0'
->>>>>>> 462ad7df
   cipher: '>=0.7.0 <0.8.0'
   compiler_unsupported: 0.7.2
   crypto: any
