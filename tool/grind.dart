// Copyright (c) 2013, Google Inc. Please see the AUTHORS file for details.
// All rights reserved. Use of this source code is governed by a BSD-style
// license that can be found in the LICENSE file.

import 'dart:async';
import 'dart:convert';
import 'dart:io';

import 'package:grinder/grinder.dart';
import 'package:polymer/builder.dart' as polymer;

bool runCommandSync(GrinderContext context, String command) {
  var result = Process.runSync('/bin/sh', ['-c', command]);
  context.log(result.stdout);
  context.log(result.stderr);
  return (result.exitCode == 0);
}

String getCommandOutput(String command) {
  var result = Process.runSync('/bin/sh', ['-c', command]);
  return result.stdout.trim();
}

void main() {
  defineTask('init', taskFunction: init);
  defineTask('packages', taskFunction: packages, depends: ['init']);
  defineTask('analyze', taskFunction: analyze, depends: ['packages']);
<<<<<<< HEAD
  defineTask('sdk', taskFunction: populateSdk);
  defineTask('compile', taskFunction: compile, depends: ['packages', 'sdk']);
  defineTask('archive', taskFunction: archive, depends: ['compile', 'mode-notest']);
=======
  defineTask('compile', taskFunction: compile, depends: ['packages']);
  defineTask('archive', taskFunction : archive,
             depends : ['compile', 'mode-notest']);
  defineTask('release', taskFunction : release,
             depends : ['compile', 'mode-notest']);
>>>>>>> f1e87ad0

  defineTask('mode-test', taskFunction: (c) => changeMode(c, true));
  defineTask('mode-notest', taskFunction: (c) => changeMode(c, false));

  startGrinder();
}

void init(GrinderContext context) {
  PubTools pub = new PubTools();
  pub.install(context);
}

void packages(GrinderContext context) {
  // copy from ./packages to ./app/packages
  copyDirectory(
      joinDir(Directory.current, ['packages']),
      joinDir(Directory.current, ['app', 'packages']));
}

// Prepare the build folder.
// It will copy all the required source files to build/.
// It will prepare the directory layout to be compatible with polymer builder.
void prepareBuild(GrinderContext context) {
  context.log('prepare build');
  // Copy files to build directory.
  copyFile(
      joinFile(Directory.current, ['pubspec.yaml']),
      joinDir(Directory.current, ['build']));
  copyFile(
      joinFile(Directory.current, ['pubspec.lock']),
      joinDir(Directory.current, ['build']));
  // Change the name of the folder to web because polymer builder will only
  // build content from 'web' folder.
  copyDirectory(
      joinDir(Directory.current, ['app']),
      joinDir(Directory.current, ['build', 'web']));
  copyDirectory(
      joinDir(Directory.current, ['packages']),
      joinDir(Directory.current, ['build', 'packages']));
  runCommandSync(context, 'rm -rf build/web/packages');
}

// It will output a file web/spark.html_bootstrap.dart and a spark.html
// without HTML imports.
Future<bool> asyncPolymerBuild(GrinderContext context,
                               String entryPoint,
                               String outputDir) {
  var args = ['--out', outputDir, '--deploy'];
  var options = polymer.parseOptions(args);
  return polymer.build(entryPoints: [entryPoint], options: options)
      .then((_) => true);
  print("polymer build done");
}

// Transpile dart sources to JS.
// It will create spark.html_bootstrap.dart.precompiled.js.
void dart2JSBuild(GrinderContext context) {
  // We remove the symlink and replace it with a copy.
  runCommandSync(context, 'rm -rf web/packages');
  copyDirectory(
      joinDir(Directory.current, ['packages']),
      joinDir(Directory.current, ['web', 'packages']));

  // TODO: check outputs
  // We tell dart2js to compile to spark.dart.js; it also outputs a CSP
  // version (spark.dart.precompiled.js), which is what we actually use.
  runProcess(context, 'dart2js', arguments: [
      'web/spark.html_bootstrap.dart',
      '--out=web/spark.html_bootstrap.dart.js']);

  // Support for old version of dart2js: they generate precompiled.js file.
  if (new File('web/precompiled.js').existsSync()) {
    new File('web/precompiled.js').renameSync(
        'web/spark.html_bootstrap.dart.precompiled.js');
  }
  int sizeKb = new File('web/spark.html_bootstrap.dart.precompiled.js').lengthSync() ~/ 1024;
  context.log('spark.html_bootstrap.dart.precompiled.js is ${sizeKb}kb');
}

Future compile(GrinderContext context) {
  prepareBuild(context);

  Directory.current = 'build';
  return Future.wait([asyncPolymerBuild(context,
                                        'web/spark.html',
                                        'polymer-build').then((bool success) {
    Directory.current = 'polymer-build';
    dart2JSBuild(context);
    context.log('result has been written to build/polymer-build/web/');
    Directory.current = '../..';
  })]);
}

void analyze(GrinderContext context) {
  runProcess(context, 'dartanalyzer', arguments: ['app/spark.dart']);
  runProcess(context, 'dartanalyzer', arguments: ['app/spark_test.dart']);
}

void changeMode(GrinderContext context, bool useTestMode) {
  final testMode = 'src="spark_test.dart';
  final noTestMode = 'src="spark.dart';

  File htmlFile = joinFile(Directory.current, ['app', 'spark.html']);

  String contents = htmlFile.readAsStringSync();

  if (useTestMode) {
    if (contents.contains(noTestMode)) {
      contents = contents.replaceAll(noTestMode, testMode);
      htmlFile.writeAsStringSync(contents);
    }
  } else {
    if (contents.contains(testMode)) {
      contents = contents.replaceAll(testMode, noTestMode);
      htmlFile.writeAsStringSync(contents);
    }
  }
}

<<<<<<< HEAD
/**
 * Populate the 'app/sdk' directory from the current Dart SDK.
 */
void populateSdk(GrinderContext context) {
  Directory srcSdkDir = sdkDir;
  Directory destSdkDir = new Directory('app/sdk');

  destSdkDir.createSync();

  File srcVersionFile = joinFile(srcSdkDir, ['version']);
  File destVersionFile = joinFile(destSdkDir, ['version']);

  FileSet srcVer = new FileSet.fromFile(srcVersionFile);
  FileSet destVer = new FileSet.fromFile(destVersionFile);

  // check the state of the sdk/version file, to see if things are up-to-date
  if (!destVer.upToDate(srcVer)) {
    // copy files over
    context.log('copying SDK');
    copyFile(srcVersionFile, destSdkDir);
    copyDirectory(joinDir(srcSdkDir, ['lib']), joinDir(destSdkDir, ['lib']));

    // lib/_internal/compiler, dartdoc, and pub are not sdk libraries, but do
    // take up a lot of space; remove them
    Process.runSync('rm', ['-rf', 'app/sdk/lib/_internal/compiler']);
    Process.runSync('rm', ['-rf', 'app/sdk/lib/_internal/dartdoc']);
    Process.runSync('rm', ['-rf', 'app/sdk/lib/_internal/pub']);

    // traverse directories, creating a .files json directory listing
    context.log('creating SDK directory listings');
    createDirectoryListings(destSdkDir);
  }
}

=======
// Creates an archive of the Chrome App.
// - Sources will be compiled in Javascript using "compile" task
//
// We'll create an archive using the content of build-chrome-app.
// - Copy the compiled sources to build/chrome-app/spark
// - We clean all packages/ folders that have been duplicated into every
//   folders by the "compile" task
// - Copy the packages/ directory in build/chrome-app/spark/packages
// - Remove test
// - Zip the content of build/chrome-app-spark to dist/spark.zip
//
>>>>>>> f1e87ad0
void archive(GrinderContext context) {
  Directory distDir = new Directory('dist');
  distDir.createSync();

  // Create a build/chrome-app/spark directory to prepare the content of the
  // Chrome App.
  copyDirectory(
      joinDir(Directory.current, ['build', 'polymer-build', 'web']),
      joinDir(Directory.current, ['build', 'chrome-app', 'spark']));
  runCommandSync(
      context,
      'find build/chrome-app/spark -name "packages" -print0 | xargs -0 rm -rf');
  copyDirectory(
      joinDir(Directory.current, ['build', 'polymer-build', 'web', 'packages']),
      joinDir(Directory.current, ['build', 'chrome-app', 'spark', 'packages']));
  runCommandSync(context, 'rm -rf build/chrome-app/spark/test');
  runCommandSync(context, 'rm -rf build/chrome-app/spark/spark_test.dart');

  // zip spark.zip . -r -q -x .*
  Directory.current = 'build/chrome-app/spark';
  runCommandSync(context, 'zip ../../../dist/spark.zip . -qr -x .*');
  Directory.current = '../../..';
  int sizeKb = new File('dist/spark.zip').lengthSync() ~/ 1024;
  context.log('spark.zip is ${sizeKb}kb');
}

<<<<<<< HEAD
/**
 * Recursively create `.files` json files in the given directory; these files
 * serve as directory listings.
 */
void createDirectoryListings(Directory dir) {
  List<String> files = [];

  String parentName = fileName(dir);

  for (FileSystemEntity entity in dir.listSync(followLinks: false)) {
    String name = fileName(entity);

    // ignore hidden files and directories
    if (name.startsWith('.')) continue;

    if (entity is File) {
      files.add(name);
    } else {
      files.add("${name}/");
      createDirectoryListings(entity);
    }
  };

  joinFile(dir, ['.files']).writeAsStringSync(JSON.encode(files));
=======
// Returns the name of the current branch.
String getBranchName() {
  return getCommandOutput('git branch | grep "*" | sed -e "s/\* //g"');
}

// Returns the URL of the git repository.
String getRepositoryUrl() {
  return getCommandOutput('git config remote.origin.url');
}

// Returns the current revision identifier of the local copy.
String getCurrentRevision() {
  return getCommandOutput('git rev-parse HEAD | cut -c1-10');
}

// We can build a real release only if the repository is the original
// repository of spark and master is the working branch since we need to
// increase the version and commit it to the repository.
bool canReleaseFromHere() {
  return (getRepositoryUrl() == 'https://github.com/dart-lang/spark.git') &&
         (getBranchName() == 'master');
}

// In case, release is performed on a non-releasable branch/repository, we just
// archive and name the archive with the revision identifier.
void archiveWithRevision(GrinderContext context) {
  context.log('Performing archive instead.');
  archive(context);
  File file = new File('dist/spark.zip');
  String version = getCurrentRevision();
  String filename = 'spark-rev-${version}.zip';
  file.rename('dist/${filename}');
  context.log("Created ${filename}");
}

// Increase the build number in the manifest.json file. Returns the full
// version.
String increaseBuildNumber(GrinderContext context) {
  // Tweaking build version in manifest.
  File file = new File('app/manifest.json');
  String content = file.readAsStringSync();
  Object manifestDict = JSON.decode(content);
  String version = manifestDict['version'];
  RegExp exp = new RegExp(r"(\d+\.\d+)\.(\d+)");
  Iterable<Match> matches = exp.allMatches(version);
  assert(matches.length > 0);

  Match m = matches.first;
  String majorVersion = m.group(1);
  int buildVersion = int.parse(m.group(2));
  buildVersion ++;

  version = '${majorVersion}.${buildVersion}';
  manifestDict['version'] = version;
  file.writeAsStringSync(JSON.encode(manifestDict));

  // It needs to be copied to compile result directory.
  copyFile(
      joinFile(Directory.current, ['app', 'manifest.json']),
      joinDir(Directory.current, ['build', 'polymer-build', 'web']));
  return version;
}

// Creates a release build to be uploaded to Chrome Web Store.
// It will perform the following steps:
// - Sources will be compiled in Javascript using "compile" task
// - If the current branch/repo is not releasable, we just create an archive
//   tagged with a revision number.
// - Using increaseBuildNumber, for a given revision number a.b.c where a, b
//   and c are integers, we increase c, the build number and write it to the
//   manifest.json file.
// - We duplicate the manifest.json file to build/polymer-build/web since we'll
//   create the Chrome App from here.
// - "archive" task will create a spark.zip file in dist/, based on the content
//   of build/polymer-build/web.
// - If everything is successful and no exception interrupted the process,
//   we'll commit the new manifest.json containing the updated version number
//   to the repository. The developer still needs to push it to the remote
//   repository.
// - We eventually rename dist/spark.zip to dist/spark-a.b.c.zip to reflect the
//   new version number.
//
void release(GrinderContext context) {
  // If repository is not original repository of Spark and the branch is not
  // master.
  if (!canReleaseFromHere()) {
    archiveWithRevision(context);
    return;
  }

  String version = increaseBuildNumber(context);
  // Creating an archive of the Chrome App.
  context.log('Creating build ${version}');

  archive(context);

  runCommandSync(
    context,
    'git commit -m "Build version ${version}" app/manifest.json');
  File file = new File('dist/spark.zip');
  String filename = 'spark-${version}.zip';
  file.renameSync('dist/${filename}');
  context.log('Created ${filename}');
  context.log('** A commit has been created, you need to push it. ***');
>>>>>>> f1e87ad0
}<|MERGE_RESOLUTION|>--- conflicted
+++ resolved
@@ -24,18 +24,14 @@
 void main() {
   defineTask('init', taskFunction: init);
   defineTask('packages', taskFunction: packages, depends: ['init']);
+  defineTask('sdk', taskFunction: populateSdk);
+
   defineTask('analyze', taskFunction: analyze, depends: ['packages']);
-<<<<<<< HEAD
-  defineTask('sdk', taskFunction: populateSdk);
   defineTask('compile', taskFunction: compile, depends: ['packages', 'sdk']);
-  defineTask('archive', taskFunction: archive, depends: ['compile', 'mode-notest']);
-=======
-  defineTask('compile', taskFunction: compile, depends: ['packages']);
   defineTask('archive', taskFunction : archive,
              depends : ['compile', 'mode-notest']);
   defineTask('release', taskFunction : release,
              depends : ['compile', 'mode-notest']);
->>>>>>> f1e87ad0
 
   defineTask('mode-test', taskFunction: (c) => changeMode(c, true));
   defineTask('mode-notest', taskFunction: (c) => changeMode(c, false));
@@ -155,42 +151,6 @@
   }
 }
 
-<<<<<<< HEAD
-/**
- * Populate the 'app/sdk' directory from the current Dart SDK.
- */
-void populateSdk(GrinderContext context) {
-  Directory srcSdkDir = sdkDir;
-  Directory destSdkDir = new Directory('app/sdk');
-
-  destSdkDir.createSync();
-
-  File srcVersionFile = joinFile(srcSdkDir, ['version']);
-  File destVersionFile = joinFile(destSdkDir, ['version']);
-
-  FileSet srcVer = new FileSet.fromFile(srcVersionFile);
-  FileSet destVer = new FileSet.fromFile(destVersionFile);
-
-  // check the state of the sdk/version file, to see if things are up-to-date
-  if (!destVer.upToDate(srcVer)) {
-    // copy files over
-    context.log('copying SDK');
-    copyFile(srcVersionFile, destSdkDir);
-    copyDirectory(joinDir(srcSdkDir, ['lib']), joinDir(destSdkDir, ['lib']));
-
-    // lib/_internal/compiler, dartdoc, and pub are not sdk libraries, but do
-    // take up a lot of space; remove them
-    Process.runSync('rm', ['-rf', 'app/sdk/lib/_internal/compiler']);
-    Process.runSync('rm', ['-rf', 'app/sdk/lib/_internal/dartdoc']);
-    Process.runSync('rm', ['-rf', 'app/sdk/lib/_internal/pub']);
-
-    // traverse directories, creating a .files json directory listing
-    context.log('creating SDK directory listings');
-    createDirectoryListings(destSdkDir);
-  }
-}
-
-=======
 // Creates an archive of the Chrome App.
 // - Sources will be compiled in Javascript using "compile" task
 //
@@ -202,7 +162,6 @@
 // - Remove test
 // - Zip the content of build/chrome-app-spark to dist/spark.zip
 //
->>>>>>> f1e87ad0
 void archive(GrinderContext context) {
   Directory distDir = new Directory('dist');
   distDir.createSync();
@@ -229,32 +188,6 @@
   context.log('spark.zip is ${sizeKb}kb');
 }
 
-<<<<<<< HEAD
-/**
- * Recursively create `.files` json files in the given directory; these files
- * serve as directory listings.
- */
-void createDirectoryListings(Directory dir) {
-  List<String> files = [];
-
-  String parentName = fileName(dir);
-
-  for (FileSystemEntity entity in dir.listSync(followLinks: false)) {
-    String name = fileName(entity);
-
-    // ignore hidden files and directories
-    if (name.startsWith('.')) continue;
-
-    if (entity is File) {
-      files.add(name);
-    } else {
-      files.add("${name}/");
-      createDirectoryListings(entity);
-    }
-  };
-
-  joinFile(dir, ['.files']).writeAsStringSync(JSON.encode(files));
-=======
 // Returns the name of the current branch.
 String getBranchName() {
   return getCommandOutput('git branch | grep "*" | sed -e "s/\* //g"');
@@ -296,7 +229,7 @@
   // Tweaking build version in manifest.
   File file = new File('app/manifest.json');
   String content = file.readAsStringSync();
-  Object manifestDict = JSON.decode(content);
+  var manifestDict = JSON.decode(content);
   String version = manifestDict['version'];
   RegExp exp = new RegExp(r"(\d+\.\d+)\.(\d+)");
   Iterable<Match> matches = exp.allMatches(version);
@@ -359,5 +292,64 @@
   file.renameSync('dist/${filename}');
   context.log('Created ${filename}');
   context.log('** A commit has been created, you need to push it. ***');
->>>>>>> f1e87ad0
+}
+
+/**
+ * Populate the 'app/sdk' directory from the current Dart SDK.
+ */
+void populateSdk(GrinderContext context) {
+  Directory srcSdkDir = sdkDir;
+  Directory destSdkDir = new Directory('app/sdk');
+
+  destSdkDir.createSync();
+
+  File srcVersionFile = joinFile(srcSdkDir, ['version']);
+  File destVersionFile = joinFile(destSdkDir, ['version']);
+
+  FileSet srcVer = new FileSet.fromFile(srcVersionFile);
+  FileSet destVer = new FileSet.fromFile(destVersionFile);
+
+  // check the state of the sdk/version file, to see if things are up-to-date
+  if (!destVer.upToDate(srcVer)) {
+    // copy files over
+    context.log('copying SDK');
+    copyFile(srcVersionFile, destSdkDir);
+    copyDirectory(joinDir(srcSdkDir, ['lib']), joinDir(destSdkDir, ['lib']));
+
+    // lib/_internal/compiler, dartdoc, and pub are not sdk libraries, but do
+    // take up a lot of space; remove them
+    Process.runSync('rm', ['-rf', 'app/sdk/lib/_internal/compiler']);
+    Process.runSync('rm', ['-rf', 'app/sdk/lib/_internal/dartdoc']);
+    Process.runSync('rm', ['-rf', 'app/sdk/lib/_internal/pub']);
+
+    // traverse directories, creating a .files json directory listing
+    context.log('creating SDK directory listings');
+    createDirectoryListings(destSdkDir);
+  }
+}
+
+/**
+ * Recursively create `.files` json files in the given directory; these files
+ * serve as directory listings.
+ */
+void createDirectoryListings(Directory dir) {
+  List<String> files = [];
+
+  String parentName = fileName(dir);
+
+  for (FileSystemEntity entity in dir.listSync(followLinks: false)) {
+    String name = fileName(entity);
+
+    // ignore hidden files and directories
+    if (name.startsWith('.')) continue;
+
+    if (entity is File) {
+      files.add(name);
+    } else {
+      files.add("${name}/");
+      createDirectoryListings(entity);
+    }
+  };
+
+  joinFile(dir, ['.files']).writeAsStringSync(JSON.encode(files));
 }